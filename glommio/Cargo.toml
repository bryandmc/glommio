--- conflicted
+++ resolved
@@ -41,23 +41,17 @@
 bitflags = { version = "1.2.1" }
 lockfree = "0.5"
 membarrier = "0.2.2"
-<<<<<<< HEAD
 tracing = "0.1"
-=======
 itertools = "0.10.0"
->>>>>>> c6e5fbf1
 
 [dev-dependencies]
 futures = "0.3.5"
 fastrand = "1.4.0"
 tokio = { version = "0.3.5", default-features = false, features = ["rt", "macros", "rt-multi-thread", "net", "io-util", "time"] }
-<<<<<<< HEAD
 etherparse = "0.9.0"
 tracing-subscriber = "0.2"
 criterion = "0.3"
-=======
 rand = "0.8.0"
->>>>>>> c6e5fbf1
 
 [build-dependencies]
 cc = "1.0.47"
