[package]
name = "glommio"
version = "0.3.0"
authors = [ "Glauber Costa <glauber@datadoghq.com>",
            "Hippolyte Barraud <hippolyte.barraud@datadoghq.com>",
            "DataDog"]
edition = "2018"
description = "A set of utilities to allow one to write thread per core applications"
license = "Apache-2.0 OR MIT"
repository = "https://github.com/DataDog/glommio"
homepage = "https://github.com/DataDog/glommio"
keywords = ["uring", "reactor", "thread-per-core"]
categories = ["asynchronous", "os"]
readme = "../README.md"

[features]
xdp = ["libbpf-sys", "bitflags"]

[dependencies]
log = "0.4"
concurrent-queue = "1.1.2"
futures-lite = "1.11.1"
libc = "0.2.73"
socket2 = { version = "0.3.18", features = ["unix", "reuseport"] }
iou = { git = "https://github.com/glommer/iou", tag = "glommio-2020-11-30" }
uring-sys = { git = "https://github.com/glommer/uring-sys", tag = "scipio-2020-09-10" }
nix = "0.19.0"
bitmaps = "2.1.0"
typenum = "1.12"
scoped-tls = "1.0.0"
rlimit = "0.3.0"
lazy_static = "1.4.0"
enclose = "1.1.8"
scopeguard = "1.1.0"
pin-project-lite = "0.1.10"
smallvec = "1.4.2"
buddy-alloc = "0.4.1"
ahash = "0.5.7"
intrusive-collections = "0.9.0"
<<<<<<< HEAD
thiserror = "1.0"
libbpf-sys = { version = "0.1.0-1", optional = true }
bitflags = { version = "1.2.1", optional = true }
=======
membarrier = "0.2.2"
>>>>>>> 1882dcdf

[dev-dependencies]
futures = "0.3.5"
fastrand = "1.4.0"
tokio = { version = "0.3.5", default-features = false, features = ["rt", "macros", "rt-multi-thread", "net", "io-util", "time"] }
etherparse = "0.9.0"

[features]
bench = []

[[bench]]
name = "executor"
harness = false

[[bench]]
name = "semaphore"
harness = false

[[bench]]
name = "local_channel"
harness = false

[[bench]]
name = "shared_channel"
harness = false

[[bench]]
name = "preempt"
harness = false

[[bench]]
name = "tcp"
harness = false

[[bench]]
name = "tokio_tcp"
harness = false

[[bench]]
name = "udp"
<<<<<<< HEAD
=======
harness = false

[[bench]]
name = "nop"
harness = false
required-features = ["bench"]

[[bench]]
name = "sharding"
>>>>>>> 1882dcdf
harness = false<|MERGE_RESOLUTION|>--- conflicted
+++ resolved
@@ -37,13 +37,10 @@
 buddy-alloc = "0.4.1"
 ahash = "0.5.7"
 intrusive-collections = "0.9.0"
-<<<<<<< HEAD
 thiserror = "1.0"
 libbpf-sys = { version = "0.1.0-1", optional = true }
 bitflags = { version = "1.2.1", optional = true }
-=======
 membarrier = "0.2.2"
->>>>>>> 1882dcdf
 
 [dev-dependencies]
 futures = "0.3.5"
@@ -84,8 +81,6 @@
 
 [[bench]]
 name = "udp"
-<<<<<<< HEAD
-=======
 harness = false
 
 [[bench]]
@@ -95,5 +90,4 @@
 
 [[bench]]
 name = "sharding"
->>>>>>> 1882dcdf
 harness = false