--- conflicted
+++ resolved
@@ -24,7 +24,6 @@
 libc = "0.2.77"
 socket2 = { version = "0.3.18", features = ["unix", "reuseport"] }
 nix = "0.19.0"
-bitflags = "1.2.0"
 bitmaps = "2.1.0"
 typenum = "1.12"
 scoped-tls = "1.0.0"
@@ -46,16 +45,10 @@
 futures = "0.3.5"
 fastrand = "1.4.0"
 tokio = { version = "0.3.5", default-features = false, features = ["rt", "macros", "rt-multi-thread", "net", "io-util", "time"] }
-<<<<<<< HEAD
 etherparse = "0.9.0"
-=======
 
 [build-dependencies]
 cc = "1.0.47"
-
-[features]
-bench = []
->>>>>>> 3d3172a4
 
 [[bench]]
 name = "executor"
