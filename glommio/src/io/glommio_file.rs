// Unless explicitly stated otherwise all files in this repository are licensed
// under the MIT/Apache-2.0 License, at your convenience
//
// This product includes software developed at Datadog (https://www.datadoghq.com/). Copyright 2020 Datadog, Inc.
//

use crate::{parking::Reactor, sys, GlommioError, Local};
use log::debug;
use std::{
    convert::TryInto,
    io,
    os::unix::io::{AsRawFd, FromRawFd, RawFd},
    path::{Path, PathBuf},
    rc::{Rc, Weak},
};

type Result<T> = crate::Result<T, ()>;

/// A wrapper over `std::fs::File` which carries a path (for better error
/// messages) and prints a warning if closed synchronously.
///
/// It also implements some operations that are common among Buffered and
/// non-Buffered files
#[derive(Debug)]
pub(crate) struct GlommioFile {
    pub(crate) file: Option<RawFd>,
    // A file can appear in many paths, through renaming and linking.
    // If we do that, each path should have its own object. This is to
    // facilitate error displaying.
    pub(crate) path: Option<PathBuf>,
    pub(crate) inode: u64,
    pub(crate) dev_major: u32,
    pub(crate) dev_minor: u32,
    pub(crate) reactor: Weak<Reactor>,
}

impl Drop for GlommioFile {
    fn drop(&mut self) {
        if let Some(file) = self.file.take() {
            debug!(
                "File dropped while still active. ({:?} / fd {}).
That means that while the file is already out of scope, the file descriptor is still registered \
                 until the next I/O cycle.
This is likely file, but in extreme situations can lead to resource exhaustion. An explicit \
                 asynchronous close is still preferred",
                self.path, file
            );
<<<<<<< HEAD
            self.reactor.upgrade().map(|r| r.close(file));
=======
            if let Some(r) = self.reactor.upgrade() {
                r.sys.async_close(file);
            }
>>>>>>> 3d3172a4
        }
    }
}

impl AsRawFd for GlommioFile {
    fn as_raw_fd(&self) -> RawFd {
        self.file.as_ref().copied().unwrap()
    }
}

impl FromRawFd for GlommioFile {
    unsafe fn from_raw_fd(fd: RawFd) -> Self {
        GlommioFile {
            file: Some(fd),
            path: None,
            inode: 0,
            dev_major: 0,
            dev_minor: 0,
            reactor: Rc::downgrade(&Local::get_reactor()),
        }
    }
}

impl GlommioFile {
    pub(crate) async fn open_at(
        dir: RawFd,
        path: &Path,
        flags: libc::c_int,
        mode: libc::mode_t,
    ) -> io::Result<GlommioFile> {
        let reactor = Local::get_reactor();
        let path = if dir == -1 && path.is_relative() {
            let mut pbuf = std::fs::canonicalize(".")?;
            pbuf.push(path);
            pbuf
        } else {
            path.to_owned()
        };

        let source = reactor.open_at(dir, &path, flags, mode);
        let fd = source.collect_rw().await?;

        let mut file = GlommioFile {
            file: Some(fd as _),
            path: Some(path),
            inode: 0,
            dev_major: 0,
            dev_minor: 0,
            reactor: Rc::downgrade(&reactor),
        };

        let st = file.statx().await?;
        file.inode = st.stx_ino;
        file.dev_major = st.stx_dev_major;
        file.dev_minor = st.stx_dev_minor;
        Ok(file)
    }

    pub(crate) fn is_same(&self, other: &GlommioFile) -> bool {
        self.inode == other.inode
            && self.dev_major == other.dev_major
            && self.dev_minor == other.dev_minor
    }

    pub(crate) fn discard(mut self) -> (RawFd, Option<PathBuf>) {
        // Destruct `self` signalling to `Drop` that there is no need to async close
        let fd = self.file.take().unwrap();
        let path = self.path.take();
        (fd, path)
    }

    pub(crate) async fn close(self) -> Result<()> {
        let reactor = self.reactor.upgrade().unwrap();
        // Destruct `self` into components skipping Drop.
        let (fd, path) = self.discard();
        let source = reactor.close(fd);
        source
            .collect_rw()
            .await
            .map_err(|source| GlommioError::create_enhanced(source, "Closing", path, Some(fd)))?;
        Ok(())
    }

    pub(crate) fn with_path(mut self, path: Option<PathBuf>) -> GlommioFile {
        self.path = path;
        self
    }

    pub(crate) fn path_required(&self, op: &'static str) -> Result<&Path> {
        self.path
            .as_deref()
            .ok_or_else(|| GlommioError::EnhancedIoError {
                op,
                path: None,
                fd: Some(self.as_raw_fd()),
                source: std::io::Error::new(
                    std::io::ErrorKind::InvalidData,
                    "operation requires a valid path",
                ),
            })
    }

    pub(crate) fn path(&self) -> Option<&Path> {
        self.path.as_deref()
    }

    pub(crate) async fn pre_allocate(&self, size: u64) -> Result<()> {
        let flags = libc::FALLOC_FL_ZERO_RANGE;
        let source = self
            .reactor
            .upgrade()
            .unwrap()
            .fallocate(self.as_raw_fd(), 0, size, flags);
        source.collect_rw().await.map_err(|source| {
            GlommioError::create_enhanced(
                source,
                "Pre-allocate space",
                self.path.as_ref(),
                Some(self.as_raw_fd()),
            )
        })?;
        Ok(())
    }

    pub(crate) async fn hint_extent_size(&self, size: usize) -> nix::Result<i32> {
        sys::fs_hint_extentsize(self.as_raw_fd(), size)
    }

    pub(crate) async fn truncate(&self, size: u64) -> Result<()> {
        sys::truncate_file(self.as_raw_fd(), size).map_err(|source| {
            GlommioError::create_enhanced(
                source,
                "Truncating",
                self.path.as_ref(),
                Some(self.as_raw_fd()),
            )
        })
    }

    pub(crate) async fn rename<P: AsRef<Path>>(&mut self, new_path: P) -> Result<()> {
        let old_path = self.path_required("rename")?;
        crate::io::rename(old_path, &new_path).await?;
        self.path = Some(new_path.as_ref().to_owned());
        Ok(())
    }

    pub(crate) async fn fdatasync(&self) -> Result<()> {
        let source = self.reactor.upgrade().unwrap().fdatasync(self.as_raw_fd());
        source.collect_rw().await.map_err(|source| {
            GlommioError::create_enhanced(
                source,
                "Syncing",
                self.path.as_ref(),
                Some(self.as_raw_fd()),
            )
        })?;
        Ok(())
    }

    pub(crate) async fn remove(&self) -> Result<()> {
        let path = self.path_required("remove")?;
        sys::remove_file(path).map_err(|source| {
            GlommioError::create_enhanced(
                source,
                "Removing",
                self.path.as_ref(),
                Some(self.as_raw_fd()),
            )
        })
    }

    // Retrieve file metadata, backed by the statx(2) syscall
    pub(crate) async fn statx(&self) -> Result<libc::statx> {
        let path = self.path_required("stat")?;

        let source = self
            .reactor
            .upgrade()
            .unwrap()
            .statx(self.as_raw_fd(), path);
        source.collect_rw().await.map_err(|source| {
            GlommioError::create_enhanced(
                source,
                "getting file metadata",
                self.path.as_ref(),
                Some(self.as_raw_fd()),
            )
        })?;
        let stype = source.extract_source_type();
        stype.try_into()
    }

    pub(crate) async fn file_size(&self) -> Result<u64> {
        let st = self.statx().await?;
        Ok(st.stx_size)
    }
}

#[cfg(test)]
pub(crate) mod test {
    use super::*;
    use crate::{test_utils::*, timer::sleep};
    use std::time::Duration;

    #[test]
    fn drop_closes_the_file() {
        test_executor!(async move {
            let dir = make_tmp_test_directory("drop_closes_the_file");
            let path = dir.path.clone();

            let file = path.join("file");
            let gf = GlommioFile::open_at(-1, &file, libc::O_CREAT, 0644)
                .await
                .unwrap();
            let gf_fd = gf.path.as_ref().cloned().unwrap();

            let file_list = || {
                let mut files = vec![];
                for f in std::fs::read_dir("/proc/self/fd").unwrap() {
                    let f = f.unwrap().path();
                    if let Ok(file) = std::fs::canonicalize(&f) {
                        files.push(file);
                    }
                }
                files
            };

            assert!(file_list().iter().find(|&x| *x == gf_fd).is_some()); // sanity check that file is open
            let _ = { gf }; // moves scope and drops
            sleep(Duration::from_millis(10)).await; // forces the reactor to run, which will drop the file
            assert!(file_list().iter().find(|&x| *x == gf_fd).is_none()); // file is gone
        });
    }
}<|MERGE_RESOLUTION|>--- conflicted
+++ resolved
@@ -45,13 +45,9 @@
                  asynchronous close is still preferred",
                 self.path, file
             );
-<<<<<<< HEAD
-            self.reactor.upgrade().map(|r| r.close(file));
-=======
             if let Some(r) = self.reactor.upgrade() {
                 r.sys.async_close(file);
             }
->>>>>>> 3d3172a4
         }
     }
 }
