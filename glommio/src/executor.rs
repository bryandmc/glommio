// Unless explicitly stated otherwise all files in this repository are licensed under the
// MIT/Apache-2.0 License, at your convenience
//
// This product includes software developed at Datadog (https://www.datadoghq.com/). Copyright 2020 Datadog, Inc.
//
//! Async executor.
//!
//! This crate offers two kinds of executors: single-threaded and multi-threaded.
//!
//! # Examples
//!
//! Run four single-threaded executors concurrently:
//!
//! ```
//! use glommio::{LocalExecutor, LocalExecutorBuilder};
//! use glommio::timer::Timer;
//!
//! for i in 0..4 {
//!     std::thread::spawn(move || {
//!         let builder = LocalExecutorBuilder::new()
//!                                             .pin_to_cpu(i);
//!         let local_ex = builder.make().expect("failed to spawn local executor");
//!         local_ex.run(async {
//!             Timer::new(std::time::Duration::from_millis(100)).await;
//!             println!("Hello world!");
//!         });
//!     });
//! }
//! ```

#![warn(missing_docs, missing_debug_implementations)]

use std::cell::RefCell;
use std::collections::hash_map::Entry;
use std::collections::BinaryHeap;
use std::future::Future;
use std::io;
use std::pin::Pin;
use std::rc::Rc;
use std::sync::atomic::{AtomicUsize, Ordering};
use std::task::{Context, Poll};
use std::thread::{Builder, JoinHandle};
use std::time::{Duration, Instant};

use futures_lite::pin;
use scoped_tls::scoped_thread_local;

use crate::multitask;
use crate::parking;
use crate::task::{self, waker_fn::waker_fn};
use crate::GlommioError;
use crate::{IoRequirements, Latency};
use crate::{Reactor, Shares};
use ahash::AHashMap;

static EXECUTOR_ID: AtomicUsize = AtomicUsize::new(0);

<<<<<<< HEAD
type Result<T> = crate::Result<T, ()>;
=======
#[derive(Debug, Clone)]
/// Error thrown when a Task Queue is not found.
pub struct QueueNotFoundError {
    index: usize,
}

impl QueueNotFoundError {
    fn new(h: TaskQueueHandle) -> Self {
        QueueNotFoundError { index: h.index }
    }
}

impl std::error::Error for QueueNotFoundError {}

impl fmt::Display for QueueNotFoundError {
    fn fmt(&self, f: &mut fmt::Formatter<'_>) -> fmt::Result {
        write!(f, "invalid queue index: {}", self.index)
    }
}

#[derive(Debug, Clone)]
/// Error thrown when a Task Queue is still active and one attempts to remove it
pub struct QueueStillActiveError {
    index: usize,
}

impl std::error::Error for QueueStillActiveError {}

impl QueueStillActiveError {
    fn new(h: TaskQueueHandle) -> Self {
        QueueStillActiveError { index: h.index }
    }
}

impl fmt::Display for QueueStillActiveError {
    fn fmt(&self, f: &mut fmt::Formatter<'_>) -> fmt::Result {
        write!(
            f,
            "queue with index {} is still active, but tried to remove",
            self.index
        )
    }
}
>>>>>>> 7252ea6a

scoped_thread_local!(static LOCAL_EX: LocalExecutor);

#[derive(Debug, Copy, Clone, Eq, PartialEq)]
/// An opaque handle indicating in which queue a group of tasks will execute.
/// Tasks in the same group will execute in FIFO order but no guarantee is made
/// about ordering on different task queues.
pub struct TaskQueueHandle {
    index: usize,
}

impl Default for TaskQueueHandle {
    fn default() -> Self {
        TaskQueueHandle { index: 0 }
    }
}

#[derive(Debug)]
pub(crate) struct TaskQueue {
    pub(crate) ex: Rc<multitask::LocalExecutor>,
    active: bool,
    shares: Shares,
    vruntime: u64,
    io_requirements: IoRequirements,
    name: String,
    last_adjustment: Instant,
    // for dynamic shares classes
    yielded: bool,
    stats: TaskQueueStats,
}

// Impl a custom order so we use a min-heap
impl Ord for TaskQueue {
    fn cmp(&self, other: &Self) -> std::cmp::Ordering {
        other.vruntime.cmp(&self.vruntime)
    }
}

impl PartialOrd for TaskQueue {
    fn partial_cmp(&self, other: &Self) -> Option<std::cmp::Ordering> {
        Some(other.vruntime.cmp(&self.vruntime))
    }
}

impl PartialEq for TaskQueue {
    fn eq(&self, other: &Self) -> bool {
        self.vruntime == other.vruntime
    }
}

impl Eq for TaskQueue {}

impl TaskQueue {
    fn new<S>(index: usize, name: S, shares: Shares, ioreq: IoRequirements) -> Rc<RefCell<Self>>
    where
        S: Into<String>,
    {
        Rc::new(RefCell::new(TaskQueue {
            ex: Rc::new(multitask::LocalExecutor::new()),
            active: false,
            stats: TaskQueueStats::new(index, shares.reciprocal_shares()),
            shares,
            vruntime: 0,
            io_requirements: ioreq,
            name: name.into(),
            last_adjustment: Instant::now(),
            yielded: false,
        }))
    }

    fn is_active(&self) -> bool {
        self.active
    }

    fn get_task(&mut self) -> Option<multitask::Runnable> {
        self.ex.get_task()
    }

    fn yielded(&self) -> bool {
        self.yielded
    }

    fn prepare_to_run(&mut self, now: Instant) {
        self.yielded = false;
        if let Shares::Dynamic(bm) = &self.shares {
            if now.saturating_duration_since(self.last_adjustment) > bm.adjustment_period() {
                self.last_adjustment = now;
                self.stats.reciprocal_shares = self.shares.reciprocal_shares();
            }
        }
    }

    fn account_vruntime(&mut self, delta: Duration) -> Option<u64> {
        let delta_scaled = (self.stats.reciprocal_shares * (delta.as_nanos() as u64)) >> 12;
        self.stats.runtime += delta;
        self.stats.queue_selected += 1;
        self.active = self.ex.is_active();

        let vruntime = self.vruntime.checked_add(delta_scaled);
        if let Some(x) = vruntime {
            self.vruntime = x;
        }
        vruntime
    }
}

macro_rules! to_io_error {
    ($error:expr) => {{
        match $error {
            Ok(x) => Ok(x),
            Err(nix::Error::Sys(_)) => Err(io::Error::last_os_error()),
            Err(nix::Error::InvalidUtf8) => Err(io::Error::new(io::ErrorKind::InvalidInput, "")),
            Err(nix::Error::InvalidPath) => Err(io::Error::new(io::ErrorKind::InvalidInput, "")),
            Err(nix::Error::UnsupportedOperation) => Err(io::Error::new(io::ErrorKind::Other, "")),
        }
    }};
}

fn bind_to_cpu(cpu: usize) -> Result<()> {
    let mut cpuset = nix::sched::CpuSet::new();
    to_io_error!(&cpuset.set(cpu as usize))?;
    let pid = nix::unistd::Pid::from_raw(0);
    to_io_error!(nix::sched::sched_setaffinity(pid, &cpuset)).map_err(Into::into)
}

// Dealing with references would imply getting an Rc, RefCells, and all of that
// Stats should be copied unfrequently, and if you have enough stats to fill a Kb of data from a
// single source, maybe you should rethink your life choices.
#[derive(Debug, Copy, Clone)]
/// Allows information about the current state of this executor to be consumed by applications.
pub struct ExecutorStats {
    total_runtime: Duration,
    scheduler_runs: u64,
    tasks_executed: u64,
}

impl ExecutorStats {
    fn new() -> Self {
        Self {
            total_runtime: Duration::from_nanos(0),
            scheduler_runs: 0,
            tasks_executed: 0,
        }
    }

    /// The total amount of runtime in this executor so far.
    ///
    /// This is especially important for spinning executors, since the amount of CPU time
    /// you will see in the operating system will be a far cry from the CPU time it actually
    /// spent executing. Sleeping or Spinning are not accounted here
    pub fn total_runtime(&self) -> Duration {
        self.total_runtime
    }

    /// Returns the amount of times the scheduler loop was called. Glommio scheduler selects a task
    /// queue to run and runs many tasks in that task queue. This number corresponds to the amount
    /// of times was called upon to select a new queue.
    pub fn scheduler_runs(&self) -> u64 {
        self.scheduler_runs
    }

    /// Returns the amount of tasks executed in the system, over all queues.
    pub fn tasks_executed(&self) -> u64 {
        self.tasks_executed
    }
}

#[derive(Debug, Copy, Clone)]
/// Allows information about the current state of a particular task queue to be consumed
/// by applications.
pub struct TaskQueueStats {
    index: usize,
    // so we can easily produce a handle
    reciprocal_shares: u64,
    queue_selected: u64,
    runtime: Duration,
}

impl TaskQueueStats {
    fn new(index: usize, reciprocal_shares: u64) -> Self {
        Self {
            index,
            reciprocal_shares,
            runtime: Duration::from_nanos(0),
            queue_selected: 0,
        }
    }

    /// Returns a numeric ID that uniquely identifies this Task queue
    pub fn index(&self) -> usize {
        self.index
    }

    /// Returns the current number of shares in this task queue.
    ///
    /// If the task queue is configured to use static shares this will never change.
    /// If the task queue is configured to use dynamic shares, this returns a sample
    /// of the shares values the last time the scheduler ran.
    pub fn current_shares(&self) -> usize {
        ((1u64 << 22) / self.reciprocal_shares) as usize
    }

    /// Returns the accumulated runtime this task queue had received since the beginning
    /// of its execution
    pub fn runtime(&self) -> Duration {
        self.runtime
    }

    /// Returns the number of times this queue was selected to be executed. In conjunction with the
    /// runtime, you can extract an average of the amount of time this queue tends to runs for
    pub fn queue_selected(&self) -> u64 {
        self.queue_selected
    }
}

#[derive(Debug)]
struct ExecutorQueues {
    active_executors: BinaryHeap<Rc<RefCell<TaskQueue>>>,
    available_executors: AHashMap<usize, Rc<RefCell<TaskQueue>>>,
    active_executing: Option<Rc<RefCell<TaskQueue>>>,
    executor_index: usize,
    last_vruntime: u64,
    preempt_timer_duration: Duration,
    spin_before_park: Option<Duration>,
    stats: ExecutorStats,
}

impl ExecutorQueues {
    fn new() -> Rc<RefCell<Self>> {
        Rc::new(RefCell::new(ExecutorQueues {
            active_executors: BinaryHeap::new(),
            available_executors: AHashMap::new(),
            active_executing: None,
            executor_index: 1, // 0 is the default
            last_vruntime: 0,
            preempt_timer_duration: Duration::from_millis(100),
            spin_before_park: None,
            stats: ExecutorStats::new(),
        }))
    }

    fn reevaluate_preempt_timer(&mut self) {
        self.preempt_timer_duration = self
            .active_executors
            .iter()
            .map(|tq| match tq.borrow().io_requirements.latency_req {
                Latency::NotImportant => Duration::from_millis(100),
                Latency::Matters(d) => d,
            })
            .min()
            .unwrap_or_else(|| Duration::from_secs(1))
    }

    fn maybe_activate(&mut self, queue: Rc<RefCell<TaskQueue>>) {
        let mut state = queue.borrow_mut();
        if !state.is_active() {
            state.vruntime = self.last_vruntime;
            state.active = true;
            drop(state);
            self.active_executors.push(queue);
            self.reevaluate_preempt_timer();
        }
    }
}

/// [`LocalExecutor`] factory, which can be used in order to configure the properties of a new
/// [`LocalExecutor`].
///
/// Methods can be chained on it in order to configure it.
///
/// The [`spawn`] method will take ownership of the builder and create an `Result` to the
/// [`LocalExecutor`] handle with the given configuration.
///
/// The [`LocalExecutor::default`] free function uses a Builder with default configuration and
/// unwraps its return value.
///
<<<<<<< HEAD
/// You may want to use [`LocalExecutorBuilder::spawn`] instead of [`LocalExecutor::make_default`],
/// when you want to recover from a failure to launch a thread. The [`LocalExecutor::make_default`]
/// function will panic where the Builder method will return a `Result`.
=======
/// You may want to use [`LocalExecutorBuilder::spawn`] instead of [`LocalExecutor::default`],
/// when you want to recover from a failure to launch a thread. The [`LocalExecutor::default`]
/// function will panic where the Builder method will return a `io::Result`.
>>>>>>> 7252ea6a
///
/// # Examples
///
/// ```
/// use glommio::LocalExecutorBuilder;
///
/// let builder = LocalExecutorBuilder::new();
/// let ex = builder.make().unwrap();
/// ```
///
/// [`LocalExecutor`]: struct.LocalExecutor.html
///
/// [`LocalExecutor::default`]: struct.LocalExecutor.html#method.default
///
/// [`LocalExecutorBuilder::spawn`]: struct.LocalExecutorBuilder.html#method.spawn
///
/// [`spawn`]: struct.LocalExecutorBuilder.html#method.spawn
#[derive(Debug)]
pub struct LocalExecutorBuilder {
    // The id of a CPU to bind the current (or yet to be created) thread
    binding: Option<usize>,
    /// Spin for duration before parking a reactor
    spin_before_park: Option<Duration>,
    /// A name for the thread-to-be (if any), for identification in panic messages
    name: String,
    /// Amount of memory to reserve for storage I/O. This will be preallocated and registered
    /// with io_uring. It is still possible to use more than that but it will come from the
    /// standard allocator and performance will suffer. Defaults to 10MB.
    io_memory: usize,
}

impl LocalExecutorBuilder {
    /// Generates the base configuration for spawning a [`LocalExecutor`], from which configuration
    /// methods can be chained.
    pub fn new() -> LocalExecutorBuilder {
        LocalExecutorBuilder {
            binding: None,
            spin_before_park: None,
            name: String::from("unnamed"),
            io_memory: 10 << 20,
        }
    }

    /// Sets the new executor's affinity to the provided CPU
    pub fn pin_to_cpu(mut self, cpu: usize) -> LocalExecutorBuilder {
        self.binding = Some(cpu);
        self
    }

    /// Spin for duration before parking a reactor
    pub fn spin_before_park(mut self, spin: Duration) -> LocalExecutorBuilder {
        self.spin_before_park = Some(spin);
        self
    }

    /// Names the thread-to-be. Currently the name is used for identification
    /// only in panic messages.
    pub fn name(mut self, name: &str) -> LocalExecutorBuilder {
        self.name = String::from(name);
        self
    }

    /// Amount of memory to reserve for storage I/O. This will be preallocated and registered
    /// with io_uring. It is still possible to use more than that but it will come from the
    /// standard allocator and performance will suffer.
    ///
    /// The system will always try to allocate at least 64kB for I/O memory, and the default
    /// is 10MB.
    pub fn io_memory(mut self, io_memory: usize) -> LocalExecutorBuilder {
        self.io_memory = io_memory;
        self
    }

    /// Make a new [`LocalExecutor`] by taking ownership of the Builder, and returns an
    /// [`Result`] to the executor.
    /// # Examples
    ///
    /// ```
    /// use glommio::LocalExecutorBuilder;
    ///
    /// let local_ex = LocalExecutorBuilder::new().make().unwrap();
    /// ```
    pub fn make(self) -> Result<LocalExecutor> {
        let mut le =
            LocalExecutor::new(EXECUTOR_ID.fetch_add(1, Ordering::Relaxed), self.io_memory);
        if let Some(cpu) = self.binding {
            le.bind_to_cpu(cpu)?;
            le.queues.borrow_mut().spin_before_park = self.spin_before_park;
        }
        match le.init() {
            Ok(_) => Ok(le),
            Err(e) => Err(e),
        }
    }

    /// Spawn a new [`LocalExecutor`] in a new thread with a given task.
    ///
    /// This `spawn` function is an ergonomic shortcut for calling `std::thread::spawn`,
    /// [`LocalExecutorBuilder::make`] in the spawned thread, and then [`LocalExecutor::run`]. This
    /// `spawn` function takes ownership of a [`LocalExecutorBuilder`] with the configuration for
    /// the [`LocalExecutor`], spawns that executor in a new thread, and starts the task given by
    /// `fut_gen()` in that thread.
    ///
    /// The indirection of `fut_gen()` here (instead of taking a `Future`) allows for futures that
    /// may not be `Send`-able once started. As this executor is thread-local, it can guarantee that
    /// the futures will not be Sent once started.
    ///
    /// # Panics
    ///
    /// This function panics if creating the thread or the executor fails. If you need more
    /// fine-grained error handling consider initializing those entities manually.
    ///
    /// # Example
    ///
    /// ```
    /// use glommio::LocalExecutorBuilder;
    ///
    /// let handle = LocalExecutorBuilder::new().spawn(|| async move {
    ///     println!("hello");
    /// }).unwrap();
    ///
    /// handle.join().unwrap();
    /// ```
    ///
    /// [`LocalExecutor`]: struct.LocalExecutor.html
    ///
    /// [`LocalExecutorBuilder`]: struct.LocalExecutorBuilder.html
    ///
    /// [`LocalExecutorBuilder::make`]: struct.LocalExecutorBuilder.html#method.make
    ///
    /// [`LocalExecutor::run`]:struct.LocalExecutor.html#method.run
    #[must_use = "This spawns an executor on a thread, so you must acquire its handle and then join() to keep it alive"]
    pub fn spawn<G, F, T>(self, fut_gen: G) -> Result<JoinHandle<()>>
    where
        G: FnOnce() -> F + std::marker::Send + 'static,
        F: Future<Output = T> + 'static,
    {
        let id = EXECUTOR_ID.fetch_add(1, Ordering::Relaxed);
        let name = format!("{}-{}", self.name, id);

        Builder::new()
            .name(name)
            .spawn(move || {
                let mut le = LocalExecutor::new(id, self.io_memory);
                if let Some(cpu) = self.binding {
                    le.bind_to_cpu(cpu).unwrap();
                    le.queues.borrow_mut().spin_before_park = self.spin_before_park;
                }
                le.init().unwrap();
                le.run(async move {
                    let task = Task::local(async move {
                        fut_gen().await;
                    });
                    task.await;
                })
            })
            .map_err(Into::into)
    }
}

impl Default for LocalExecutorBuilder {
    fn default() -> Self {
        Self::new()
    }
}

pub(crate) fn maybe_activate(tq: Rc<RefCell<TaskQueue>>) {
    LOCAL_EX.with(|local_ex| {
        let mut queues = local_ex.queues.borrow_mut();
        queues.maybe_activate(tq)
    })
}

/// Single-threaded executor.
///
/// The executor can only be run on the thread that created it.
///
/// # Examples
///
/// ```
/// use glommio::LocalExecutor;
///
/// let local_ex = LocalExecutor::default();
///
/// local_ex.run(async {
///     println!("Hello world!");
/// });
/// ```
///
/// In many cases, use of [`LocalExecutorBuilder`] will provide more configuration options and more
/// ergonomic methods. See [`LocalExecutorBuilder::spawn`] for examples.
///
/// [`LocalExecutorBuilder`]: struct.LocalExecutorBuilder.html
///
/// [`LocalExecutorBuilder::spawn`]: struct.LocalExecutorBuilder.html#method.spawn
#[derive(Debug)]
pub struct LocalExecutor {
    queues: Rc<RefCell<ExecutorQueues>>,
    parker: parking::Parker,
    id: usize,
    reactor: Rc<parking::Reactor>,
}

impl LocalExecutor {
    fn get_reactor(&self) -> Rc<Reactor> {
        self.reactor.clone()
    }

    fn bind_to_cpu(&self, cpu: usize) -> Result<()> {
        bind_to_cpu(cpu)
    }

    fn init(&mut self) -> Result<()> {
        let io_requirements = IoRequirements::new(Latency::NotImportant, 0);
        self.queues.borrow_mut().available_executors.insert(
            0,
            TaskQueue::new(0, "default", Shares::Static(1000), io_requirements),
        );
        Ok(())
    }

    fn new(id: usize, io_memory: usize) -> LocalExecutor {
        let p = parking::Parker::new();
        LocalExecutor {
            queues: ExecutorQueues::new(),
            parker: p,
            id,
            reactor: Rc::new(parking::Reactor::new(io_memory)),
        }
    }

    /// Returns a unique identifier for this Executor.
    ///
    /// # Examples
    /// ```
    /// use glommio::LocalExecutor;
    ///
    /// let local_ex = LocalExecutor::default();
    /// println!("My ID: {}", local_ex.id());
    /// ```
    pub fn id(&self) -> usize {
        self.id
    }

    fn create_task_queue<S>(&self, shares: Shares, latency: Latency, name: S) -> TaskQueueHandle
    where
        S: Into<String>,
    {
        let index = {
            let mut ex = self.queues.borrow_mut();
            let index = ex.executor_index;
            ex.executor_index += 1;
            index
        };

        let io_requirements = IoRequirements::new(latency, index);
        let tq = TaskQueue::new(index, name, shares, io_requirements);

        self.queues
            .borrow_mut()
            .available_executors
            .insert(index, tq);
        TaskQueueHandle { index }
    }

    /// Removes a task queue.
    ///
    /// The task queue cannot be removed if there are still pending tasks.
    pub fn remove_task_queue(&self, handle: TaskQueueHandle) -> Result<()> {
        let mut queues = self.queues.borrow_mut();

        let queue_entry = queues.available_executors.entry(handle.index);
        if let Entry::Occupied(entry) = queue_entry {
            let tq = entry.get();
            if tq.borrow().is_active() {
                return Err(GlommioError::queue_still_active(handle.index));
            }

            entry.remove();
            return Ok(());
        }
        Err(GlommioError::queue_not_found(handle.index))
    }

    fn get_queue(&self, handle: &TaskQueueHandle) -> Option<Rc<RefCell<TaskQueue>>> {
        self.queues
            .borrow()
            .available_executors
            .get(&handle.index)
            .cloned()
    }

    fn current_task_queue(&self) -> TaskQueueHandle {
        TaskQueueHandle {
            index: self
                .queues
                .borrow()
                .active_executing
                .as_ref()
                .unwrap()
                .borrow()
                .stats
                .index,
        }
    }

    fn mark_me_for_yield(&self) {
        let queues = self.queues.borrow();
        let mut me = queues.active_executing.as_ref().unwrap().borrow_mut();
        me.yielded = true;
    }

    fn spawn<T: 'static>(&self, future: impl Future<Output = T> + 'static) -> Task<T> {
        let tq = self
            .queues
            .borrow()
            .active_executing
            .clone() // this clone is cheap because we clone an `Option<Rc<_>>`
            .or_else(|| self.get_queue(&TaskQueueHandle { index: 0 }))
            .unwrap();

        let ex = tq.borrow().ex.clone();
        Task(ex.spawn(tq, future))
    }

    fn spawn_into<T, F>(&self, future: F, handle: TaskQueueHandle) -> Result<Task<T>>
    where
        T: 'static,
        F: Future<Output = T> + 'static,
    {
        let tq = self
            .get_queue(&handle)
            .ok_or_else(|| GlommioError::queue_not_found(handle.index))?;
        let ex = tq.borrow().ex.clone();
        Ok(Task(ex.spawn(tq, future)))
    }

    fn preempt_timer_duration(&self) -> Duration {
        self.queues.borrow().preempt_timer_duration
    }

    fn spin_before_park(&self) -> Option<Duration> {
        self.queues.borrow().spin_before_park
    }

    #[inline(always)]
    pub(crate) fn need_preempt(&self) -> bool {
        self.reactor.need_preempt()
    }

    fn run_task_queues(&self) -> bool {
        let mut ran = false;
        while !self.need_preempt() {
            if !self.run_one_task_queue() {
                return false;
            } else {
                ran = true;
            }
        }
        ran
    }

    fn run_one_task_queue(&self) -> bool {
        let mut tq = self.queues.borrow_mut();
        let candidate = tq.active_executors.pop();
        tq.stats.scheduler_runs += 1;

        match candidate {
            Some(queue) => {
                tq.active_executing = Some(queue.clone());
                drop(tq);

                let time = {
                    let now = Instant::now();
                    let mut queue_ref = queue.borrow_mut();
                    queue_ref.prepare_to_run(now);
                    self.reactor
                        .inform_io_requirements(queue_ref.io_requirements);
                    now
                };

                let mut tasks_executed_this_loop = 0;
                loop {
                    let mut queue_ref = queue.borrow_mut();
                    if self.need_preempt() || queue_ref.yielded() {
                        break;
                    }

                    if let Some(r) = queue_ref.get_task() {
                        drop(queue_ref);
                        r.run();
                        tasks_executed_this_loop += 1;
                    } else {
                        break;
                    }
                }

                let runtime = time.elapsed();

                let (need_repush, last_vruntime) = {
                    let mut state = queue.borrow_mut();
                    let last_vruntime = state.account_vruntime(runtime);
                    (state.is_active(), last_vruntime)
                };

                let mut tq = self.queues.borrow_mut();
                tq.active_executing = None;
                tq.stats.total_runtime += runtime;
                tq.stats.tasks_executed += tasks_executed_this_loop;

                tq.last_vruntime = match last_vruntime {
                    Some(x) => x,
                    None => {
                        for queue in tq.available_executors.values() {
                            let mut q = queue.borrow_mut();
                            q.vruntime = 0;
                        }
                        0
                    }
                };

                if need_repush {
                    tq.active_executors.push(queue);
                } else {
                    tq.reevaluate_preempt_timer();
                }
                true
            }
            None => false,
        }
    }

    /// Runs the executor until the given future completes.
    ///
    /// # Examples
    ///
    /// ```
    /// use glommio::{LocalExecutor, Task};
    ///
    /// let local_ex = LocalExecutor::default();
    ///
    /// let res = local_ex.run(async {
    ///     let task = Task::<usize>::local(async { 1 + 2 });
    ///     task.await * 2
    /// });
    ///
    /// assert_eq!(res, 6);
    /// ```
    pub fn run<T>(&self, future: impl Future<Output = T>) -> T {
        pin!(future);

        let waker = waker_fn(|| {});
        let cx = &mut Context::from_waker(&waker);

        let spin_before_park = self.spin_before_park().unwrap_or_default();

        LOCAL_EX.set(self, || {
            loop {
                if let Poll::Ready(t) = future.as_mut().poll(cx) {
                    break t;
                }

                // We want to do I/O before we call run_task_queues,
                // for the benefit of the latency ring. If there are pending
                // requests that are latency sensitive we want them out of the
                // ring ASAP (before we run the task queues). We will also use
                // the opportunity to install the timer.
                let duration = self.preempt_timer_duration();
                self.parker.poll_io(duration);
                if !self.run_task_queues() {
                    if let Poll::Ready(t) = future.as_mut().poll(cx) {
                        // It may be that we just became ready now that the task queue
                        // is exhausted. But if we sleep (park) we'll never know so we
                        // test again here. We can't test *just* here because the main
                        // future is probably the one setting up the task queues and etc.
                        break t;
                    } else {
                        let spin_start = Instant::now();
                        while !self.reactor.spin_poll_io().unwrap() {
                            if spin_start.elapsed() > spin_before_park {
                                self.parker.park();
                                break;
                            }
                        }
                    }
                }
            }
        })
    }
}

/// Spawns a single-threaded executor with default settings on the current thread.
///
/// This will create a executor using default parameters of `LocalExecutorBuilder`, if you
/// want to further customize it, use this API instead.
///
/// # Panics
///
/// Panics if creating the executor fails; use `LocalExecutorBuilder::make` to recover
/// from such errors.
///
/// # Examples
///
/// ```
/// use glommio::LocalExecutor;
///
/// let local_ex = LocalExecutor::default();
/// ```
impl Default for LocalExecutor {
    fn default() -> Self {
        LocalExecutorBuilder::new().make().unwrap()
    }
}

/// A spawned future.
///
/// Tasks are also futures themselves and yield the output of the spawned future.
///
/// When a task is dropped, its gets canceled and won't be polled again. To cancel a task a bit
/// more gracefully and wait until it stops running, use the [`cancel()`][`Task::cancel()`] method.
///
/// Tasks that panic get immediately canceled. Awaiting a canceled task also causes a panic.
///
/// # Examples
///
/// ```
/// use glommio::{LocalExecutor, Task};
///
/// let ex = LocalExecutor::default();
///
/// ex.run(async {
///     let task = Task::local(async {
///         println!("Hello from a task!");
///         1 + 2
///     });
///
///     assert_eq!(task.await, 3);
/// });
/// ```
#[must_use = "tasks get canceled when dropped, use `.detach()` to run them in the background"]
#[derive(Debug)]
pub struct Task<T>(multitask::Task<T>);

impl<T> Task<T> {
    /// Spawns a task onto the current single-threaded executor.
    ///
    /// If called from a [`LocalExecutor`], the task is spawned on it.
    ///
    /// Otherwise, this method panics.
    ///
    /// # Examples
    ///
    /// ```
    /// use glommio::{LocalExecutor, Task};
    ///
    /// let local_ex = LocalExecutor::default();
    ///
    /// local_ex.run(async {
    ///     let task = Task::local(async { 1 + 2 });
    ///     assert_eq!(task.await, 3);
    /// });
    /// ```
    pub fn local(future: impl Future<Output = T> + 'static) -> Task<T>
    where
        T: 'static,
    {
        LOCAL_EX.with(|local_ex| local_ex.spawn(future))
    }

    /// Unconditionally yields the current task, moving it back to the end of its queue.
    /// It is not possible to yield futures that are not spawn'd, as they don't have a task
    /// associated with them.
    pub async fn later() {
        Self::cond_yield(|_| true).await
    }

    async fn cond_yield<F>(cond: F)
    where
        F: FnOnce(&LocalExecutor) -> bool,
    {
        let need_yield = LOCAL_EX.with(|local_ex| {
            if cond(local_ex) {
                local_ex.mark_me_for_yield();
                true
            } else {
                false
            }
        });

        if need_yield {
            futures_lite::future::yield_now().await;
        }
    }

    /// checks if this task has ran for too long and need to be preempted. This is useful for
    /// situations where we can't call .await, for instance, if a [`RefMut`] is held. If this
    /// tests true, then the user is responsible for making any preparations necessary for
    /// calling .await and doing it themselves.
    ///
    /// # Examples
    ///
    /// ```
    /// use glommio::{LocalExecutorBuilder, Local};
    ///
    /// let ex = LocalExecutorBuilder::new().spawn(|| async {
    ///     loop {
    ///         if Local::need_preempt() {
    ///             break;
    ///         }
    ///     }
    /// }).unwrap();
    ///
    /// ex.join().unwrap();
    /// ```
    ///
    /// [`RefMut`]: https://doc.rust-lang.org/std/cell/struct.RefMut.html
    #[inline(always)]
    // FIXME: This is a bit less efficient than it needs, because the scoped thread local key
    // does lazy initialization. Every time we call into this, we are paying to test if this
    // is initialized. This is what I got from objdump:
    //
    // 0:    50                      push   %rax
    // 1:    ff 15 00 00 00 00       callq  *0x0(%rip)
    // 7:    48 85 c0                test   %rax,%rax
    // a:    74 17                   je     23  <== will call into the initialization routine
    // c:    48 8b 88 38 03 00 00    mov    0x338(%rax),%rcx <== address of the head
    // 13:   48 8b 80 40 03 00 00    mov    0x340(%rax),%rax <== address of the tail
    // 1a:   8b 00                   mov    (%rax),%eax
    // 1c:   3b 01                   cmp    (%rcx),%eax <== need preempt
    // 1e:   0f 95 c0                setne  %al
    // 21:   59                      pop    %rcx
    // 22:   c3                      retq
    // 23    <== initialization stuff
    //
    // Rust has a thread local feature that is under experimental so we can maybe switch to
    // that someday.
    //
    // We will prefer to use the stable compiler and pay that unfortunate price for now.
    pub fn need_preempt() -> bool {
        LOCAL_EX.with(|local_ex| local_ex.need_preempt())
    }

    /// Conditionally yields the current task, moving it back to the end of its queue, if the task
    /// has run for too long
    #[inline]
    pub async fn yield_if_needed() {
        Self::cond_yield(|local_ex| local_ex.need_preempt()).await;
    }

    #[inline]
    pub(crate) fn get_reactor() -> Rc<parking::Reactor> {
        LOCAL_EX.with(|local_ex| local_ex.get_reactor())
    }

    /// Spawns a task onto the current single-threaded executor, in a particular task queue
    ///
    /// If called from a [`LocalExecutor`], the task is spawned on it.
    ///
    /// Otherwise, this method panics.
    ///
    /// # Examples
    ///
    /// ```
    /// use glommio::{LocalExecutor, Task, Shares, Local};
    ///
    /// let local_ex = LocalExecutor::default();
    /// local_ex.run(async {
    ///     let handle = Local::create_task_queue(Shares::default(), glommio::Latency::NotImportant, "test_queue");
    ///     let task = Task::<usize>::local_into(async { 1 + 2 }, handle).expect("failed to spawn task");
    ///     assert_eq!(task.await, 3);
    /// })
    /// ```
    pub fn local_into(
        future: impl Future<Output = T> + 'static,
        handle: TaskQueueHandle,
    ) -> Result<Task<T>>
    where
        T: 'static,
    {
        LOCAL_EX.with(|local_ex| local_ex.spawn_into(future, handle))
    }

    /// Returns the id of the current executor
    ///
    /// If called from a [`LocalExecutor`], returns the id of the executor.
    ///
    /// Otherwise, this method panics.
    ///
    /// # Examples
    ///
    /// ```
    /// use glommio::{LocalExecutor, Task};
    ///
    /// let local_ex = LocalExecutor::default();
    ///
    /// local_ex.run(async {
    ///     println!("my ID: {}", Task::<()>::id());
    /// });
    /// ```
    pub fn id() -> usize
    where
        T: 'static,
    {
        LOCAL_EX.with(|local_ex| local_ex.id())
    }

    /// Detaches the task to let it keep running in the background.
    ///
    /// # Examples
    ///
    /// ```
    /// use glommio::{LocalExecutor, Local};
    /// use glommio::timer::Timer;
    /// use futures_lite::future;
    ///
    /// let ex = LocalExecutor::default();
    /// ex.run(async {
    ///
    ///     Local::local(async {
    ///         loop {
    ///             println!("I'm a background task looping forever.");
    ///             Local::later().await;
    ///         }
    ///     }).detach();
    ///     Timer::new(std::time::Duration::from_micros(100)).await;
    /// })
    /// ```
    pub fn detach(self) -> task::JoinHandle<T> {
        self.0.detach()
    }

    /// Creates a new task queue, with a given latency hint and the provided name
    ///
    /// Each task queue is scheduled based on the [`Shares`] and [`Latency`] system, and tasks
    /// within a queue will be scheduled in serial.
    ///
    /// Returns an opaque handle that can later be used to launch tasks into that queue with
    /// [`local_into`].
    ///
    /// # Examples
    ///
    /// ```
    /// use std::time::Duration;
    /// use glommio::{LocalExecutor, Latency, Shares, Local};
    ///
    /// let local_ex = LocalExecutor::default();
    /// local_ex.run(async move {
    ///     let task_queue = Local::create_task_queue(Shares::default(), Latency::Matters(Duration::from_secs(1)), "my_tq");
    ///     let task = Local::local_into(async {
    ///         println!("Hello world");
    ///     }, task_queue).expect("failed to spawn task");
    /// });
    /// ```
    ///
    /// [`local_into`]: Task::local_into
    /// [`Shares`]: enum.Shares.html
    /// [`Latency`]: enum.Latency.html
    pub fn create_task_queue(shares: Shares, latency: Latency, name: &str) -> TaskQueueHandle {
        LOCAL_EX.with(|local_ex| local_ex.create_task_queue(shares, latency, name))
    }

    /// Returns the [`TaskQueueHandle`] that represents the TaskQueue currently running.
    /// This can be passed directly into [`Task::local_into`]. This must be run from a task that
    /// was generated through [`Task::local`] or [`Task::local_into`]
    ///
    /// # Examples
    /// ```
    /// use glommio::{LocalExecutor, Local, Latency, LocalExecutorBuilder, Shares};
    ///
    /// let ex = LocalExecutorBuilder::new().spawn(|| async move {
    ///     let original_tq = Local::current_task_queue();
    ///     let new_tq = Local::create_task_queue(Shares::default(), Latency::NotImportant, "test");
    ///
    ///     let task = Local::local_into(async move {
    ///         Local::local_into(async move {
    ///             assert_eq!(Local::current_task_queue(), original_tq);
    ///         }, original_tq).unwrap();
    ///     }, new_tq).unwrap();
    ///     task.await;
    /// }).unwrap();
    ///
    /// ex.join().unwrap();
    /// ```
    pub fn current_task_queue() -> TaskQueueHandle {
        LOCAL_EX.with(|local_ex| local_ex.current_task_queue())
    }

    /// Returns a [`Result`] with its `Ok` value wrapping a [`TaskQueueStats`] or
    /// [`QueueNotFoundError`] if there is no task queue with this handle
    ///
    /// # Examples
    /// ```
    /// use glommio::{Local, Latency, LocalExecutorBuilder, Shares};
    ///
    /// let ex = LocalExecutorBuilder::new().spawn(|| async move {
    ///     let new_tq = Local::create_task_queue(Shares::default(), Latency::NotImportant, "test");
    ///     println!("Stats for test: {:?}", Local::task_queue_stats(new_tq).unwrap());
    /// }).unwrap();
    ///
    /// ex.join().unwrap();
    /// ```
    ///
    /// [`ExecutorStats`]: struct.ExecutorStats.html
    /// [`QueueNotFoundError`]: struct.QueueNotFoundError.html
    /// [`Result`]: https://doc.rust-lang.org/std/result/enum.Result.html
    pub fn task_queue_stats(handle: TaskQueueHandle) -> Result<TaskQueueStats> {
        LOCAL_EX.with(|local_ex| match local_ex.get_queue(&handle) {
            Some(x) => Ok(x.borrow().stats),
            None => Err(GlommioError::queue_not_found(handle.index)),
        })
    }

    /// Returns a collection of [`TaskQueueStats`] with information about all task queues
    /// in the system
    ///
    /// The collection can be anything that implements [`Extend`] and it is initially passed
    /// by the user so they can control how allocations are done.
    ///
    /// # Examples
    /// ```
    /// use glommio::{Local, Latency, LocalExecutorBuilder, Shares};
    ///
    /// let ex = LocalExecutorBuilder::new().spawn(|| async move {
    ///     let new_tq = Local::create_task_queue(Shares::default(), Latency::NotImportant, "test");
    ///     let v = Vec::new();
    ///     println!("Stats for all queues: {:?}", Local::all_task_queue_stats(v));
    /// }).unwrap();
    ///
    /// ex.join().unwrap();
    /// ```
    ///
    /// [`ExecutorStats`]: struct.ExecutorStats.html
    /// [`Result`]: https://doc.rust-lang.org/std/result/enum.Result.html
    /// [`Extend`]: https://doc.rust-lang.org/std/iter/trait.Extend.html
    pub fn all_task_queue_stats<V>(mut output: V) -> V
    where
        V: Extend<TaskQueueStats>,
    {
        LOCAL_EX.with(|local_ex| {
            let tq = local_ex.queues.borrow();
            output.extend(tq.available_executors.values().map(|x| x.borrow().stats));
            output
        })
    }

    /// Returns a [`ExecutorStats`] struct with information about this Executor
    ///
    /// # Examples:
    ///
    /// ```
    /// use glommio::{Local, LocalExecutorBuilder};
    ///
    /// let ex = LocalExecutorBuilder::new().spawn(|| async move {
    ///     println!("Stats for executor: {:?}", Local::executor_stats());
    /// }).unwrap();
    ///
    /// ex.join().unwrap();
    /// ```
    ///
    /// [`ExecutorStats`]: struct.ExecutorStats.html
    pub fn executor_stats() -> ExecutorStats {
        LOCAL_EX.with(|local_ex| local_ex.queues.borrow().stats)
    }

    /// Cancels the task and waits for it to stop running.
    ///
    /// Returns the task's output if it was completed just before it got canceled, or [`None`] if
    /// it didn't complete.
    ///
    /// While it's possible to simply drop the [`Task`] to cancel it, this is a cleaner way of
    /// canceling because it also waits for the task to stop running.
    ///
    /// # Examples
    ///
    /// ```
    /// use glommio::{LocalExecutor, Local};
    /// use futures_lite::future;
    ///
    /// let ex = LocalExecutor::default();
    ///
    /// ex.run(async {
    ///     let task = Local::local(async {
    ///         loop {
    ///             println!("Even though I'm in an infinite loop, you can still cancel me!");
    ///             future::yield_now().await;
    ///         }
    ///     });
    ///
    ///     task.cancel().await;
    /// });
    /// ```
    pub async fn cancel(self) -> Option<T> {
        self.0.cancel().await
    }
}

impl<T> Future for Task<T> {
    type Output = T;

    fn poll(mut self: Pin<&mut Self>, cx: &mut Context<'_>) -> Poll<Self::Output> {
        Pin::new(&mut self.0).poll(cx)
    }
}

#[cfg(test)]
mod test {
    use super::*;
    use crate::timer::{self, Timer};
    use crate::{enclose, Local, SharesManager};
    use core::mem::MaybeUninit;
    use futures::join;
    use std::cell::Cell;

    #[test]
    fn create_and_destroy_executor() {
        let mut var = Rc::new(RefCell::new(0));
        let local_ex = LocalExecutor::default();

        let varclone = var.clone();
        local_ex.run(async move {
            let mut m = varclone.borrow_mut();
            *m += 10;
        });

        let v = Rc::get_mut(&mut var).unwrap();
        let v = v.replace(0);
        assert_eq!(v, 10);
    }

    #[test]
    fn create_fail_to_bind() {
        // If you have a system with 4 billion CPUs let me know and I will
        // update this test.
        if let Ok(_) = LocalExecutorBuilder::new().pin_to_cpu(usize::MAX).make() {
            panic!("Should have failed");
        }
    }

    #[test]
    fn create_and_bind() {
        if let Err(x) = LocalExecutorBuilder::new().pin_to_cpu(0).make() {
            panic!("got error {:?}", x);
        }
    }

    #[test]
    #[should_panic]
    fn spawn_without_executor() {
        let _ = LocalExecutor::default();
        let _ = Task::local(async move {});
    }

    #[test]
    fn invalid_task_queue() {
        let local_ex = LocalExecutor::default();
        local_ex.run(async {
            let task = Task::local_into(
                async move {
                    panic!("Should not have executed this");
                },
                TaskQueueHandle { index: 1 },
            );

            if let Ok(_) = task {
                panic!("Should have failed");
            }
        });
    }

    #[test]
    fn ten_yielding_queues() {
        let local_ex = LocalExecutor::default();

        // 0 -> no one
        // 1 -> t1
        // 2 -> t2...
        let executed_last = Rc::new(RefCell::new(0));
        local_ex.run(async {
            let mut joins = Vec::with_capacity(10);
            for id in 1..11 {
                let exec = executed_last.clone();
                joins.push(Task::local(async move {
                    for _ in 0..10_000 {
                        let mut last = exec.borrow_mut();
                        assert_ne!(id, *last);
                        *last = id;
                        drop(last);
                        Local::later().await;
                    }
                }));
            }
            futures::future::join_all(joins).await;
        });
    }

    #[test]
    fn task_with_latency_requirements() {
        let local_ex = LocalExecutor::default();

        local_ex.run(async {
            let not_latency =
                Local::create_task_queue(Shares::default(), Latency::NotImportant, "test");
            let latency = Local::create_task_queue(
                Shares::default(),
                Latency::Matters(Duration::from_millis(2)),
                "testlat",
            );

            let nolat_started = Rc::new(RefCell::new(false));
            let lat_status = Rc::new(RefCell::new(false));

            // Loop until need_preempt is set. It is set to 2ms, but because this is a test
            // and can be running overcommited or in whichever shared infrastructure, we'll
            // allow the timer to fire in up to 1s. If it didn't fire in 1s, that's broken.
            let nolat = local_ex
                .spawn_into(
                    crate::enclose! { (nolat_started, lat_status)
                        async move {
                            *(nolat_started.borrow_mut()) = true;

                            let start = Instant::now();
                            // Now busy loop and make sure that we yield when we have too.
                            loop {
                                if *(lat_status.borrow()) {
                                    break; // Success!
                                }
                                if start.elapsed().as_secs() > 1 {
                                    panic!("Never received preempt signal");
                                }
                                Local::yield_if_needed().await;
                            }
                        }
                    },
                    not_latency,
                )
                .unwrap();

            let lat = local_ex
                .spawn_into(
                    crate::enclose! { (nolat_started, lat_status)
                        async move {
                            // In case we are executed first, yield to the the other task
                            loop {
                                if *(nolat_started.borrow()) == false {
                                    Local::later().await;
                                } else {
                                    break;
                                }
                            }
                            *(lat_status.borrow_mut()) = true;
                        }
                    },
                    latency,
                )
                .unwrap();

            futures::join!(nolat, lat);
        });
    }

    #[test]
    fn current_task_queue_matches() {
        let local_ex = LocalExecutor::default();
        local_ex.run(async {
            let tq1 = Local::create_task_queue(Shares::default(), Latency::NotImportant, "test1");
            let tq2 = Local::create_task_queue(Shares::default(), Latency::NotImportant, "test2");

            let id1 = tq1.index;
            let id2 = tq2.index;
            let j0 = Local::local(async {
                assert_eq!(Local::current_task_queue().index, 0);
            });
            let j1 = Local::local_into(
                async move {
                    assert_eq!(Local::current_task_queue().index, id1);
                },
                tq1,
            )
            .unwrap();
            let j2 = Local::local_into(
                async move {
                    assert_eq!(Local::current_task_queue().index, id2);
                },
                tq2,
            )
            .unwrap();
            futures::join!(j0, j1, j2);
        })
    }

    #[test]
    fn task_optimized_for_throughput() {
        let local_ex = LocalExecutor::default();

        local_ex.run(async {
            let tq1 = Local::create_task_queue(Shares::default(), Latency::NotImportant, "test");
            let tq2 = Local::create_task_queue(Shares::default(), Latency::NotImportant, "testlat");

            let first_started = Rc::new(RefCell::new(false));
            let second_status = Rc::new(RefCell::new(false));

            let first = local_ex
                .spawn_into(
                    crate::enclose! { (first_started, second_status)
                        async move {
                            *(first_started.borrow_mut()) = true;

                            let start = Instant::now();
                            // Now busy loop and make sure that we yield when we have too.
                            loop {
                                if start.elapsed().as_millis() >= 99 {
                                    break;
                                }

                                if *(second_status.borrow()) {
                                    panic!("I was preempted but should not have been");
                                }
                                Local::yield_if_needed().await;
                            }
                        }
                    },
                    tq1,
                )
                .unwrap();

            let second = local_ex
                .spawn_into(
                    crate::enclose! { (first_started, second_status)
                        async move {
                            // In case we are executed first, yield to the the other task
                            loop {
                                if *(first_started.borrow()) == false {
                                    Local::later().await;
                                } else {
                                    break;
                                }
                            }
                            *(second_status.borrow_mut()) = true;
                        }
                    },
                    tq2,
                )
                .unwrap();

            futures::join!(first, second);
        });
    }

    #[test]
    fn test_detach() {
        let ex = LocalExecutor::default();

        ex.run(async {
            Local::local(async {
                loop {
                    Local::later().await;
                }
            })
            .detach();

            Timer::new(Duration::from_micros(100)).await;
        });
    }

    /// As far as impl From<libc::timeval> for Duration is not allowed.
    fn from_timeval(v: libc::timeval) -> Duration {
        Duration::from_secs(v.tv_sec as u64) + Duration::from_micros(v.tv_usec as u64)
    }

    fn getrusage() -> libc::rusage {
        let mut s0 = MaybeUninit::<libc::rusage>::uninit();
        let err = unsafe { libc::getrusage(libc::RUSAGE_THREAD, s0.as_mut_ptr()) };
        if err != 0 {
            panic!("getrusage error = {}", err);
        }
        unsafe { s0.assume_init() }
    }

    fn getrusage_utime() -> Duration {
        from_timeval(getrusage().ru_utime)
    }

    #[test]
    fn test_no_spin() {
        let ex = LocalExecutor::default();
        let task_queue = ex.create_task_queue(
            Shares::default(),
            Latency::Matters(Duration::from_millis(10)),
            "my_tq",
        );
        let start = getrusage_utime();
        ex.run(async {
            Local::local_into(
                async { timer::sleep(Duration::from_secs(1)).await },
                task_queue,
            )
            .expect("failed to spawn task")
            .await;
        });

        assert!(
            getrusage_utime() - start < Duration::from_millis(2),
            "expected user time on LE is less than 2 millisecond"
        );
    }

    #[test]
    fn test_spin() {
        let dur = Duration::from_secs(1);
        let ex0 = LocalExecutorBuilder::new().make().unwrap();
        let ex0_ru_start = getrusage_utime();
        ex0.run(async { timer::sleep(dur).await });
        let ex0_ru_finish = getrusage_utime();

        let ex = LocalExecutorBuilder::new()
            .pin_to_cpu(0)
            .spin_before_park(Duration::from_millis(100))
            .make()
            .unwrap();
        let ex_ru_start = getrusage_utime();
        ex.run(async {
            Local::local(async move { timer::sleep(dur).await }).await;
        });
        let ex_ru_finish = getrusage_utime();

        assert!(
            ex0_ru_finish - ex0_ru_start < Duration::from_millis(10),
            "expected user time on LE0 is less than 10 millisecond"
        );
        // 100 ms may have passed without us running for 100ms in case
        // there are other threads. Need to be a bit more relaxed
        assert!(
            ex_ru_finish - ex_ru_start >= Duration::from_millis(50),
            "expected user time on LE is much greater than 50 millisecond"
        );
    }

    // Spin for 2ms and then yield. How many shares we have should control how many quantas
    // we manage to execute.
    async fn work_quanta() {
        let now = Instant::now();
        while now.elapsed().as_millis() < 2 {}
        Local::later().await;
    }

    macro_rules! test_static_shares {
        ( $s1:expr, $s2:expr, $work:block ) => {
            let local_ex = LocalExecutor::default();

            local_ex.run(async {
                // Run a latency queue, otherwise a queue will run for too long uninterrupted
                // and we'd have to run this test for a very long time for things to equalize.
                let tq1 = Local::create_task_queue(
                    Shares::Static($s1),
                    Latency::Matters(Duration::from_millis(1)),
                    "test_1",
                );
                let tq2 = Local::create_task_queue(
                    Shares::Static($s2),
                    Latency::Matters(Duration::from_millis(1)),
                    "test_2",
                );

                let tq1_count = Rc::new(Cell::new(0));
                let tq2_count = Rc::new(Cell::new(0));
                let now = Instant::now();

                let t1 = Local::local_into(
                    enclose! { (tq1_count, now) async move {
                        while now.elapsed().as_secs() < 5 {
                            $work;
                            tq1_count.replace(tq1_count.get() + 1);
                        }
                    }},
                    tq1,
                )
                .unwrap();

                let t2 = Local::local_into(
                    enclose! { (tq2_count, now ) async move {
                        while now.elapsed().as_secs() < 5 {
                            $work;
                            tq2_count.replace(tq2_count.get() + 1);
                        }
                    }},
                    tq2,
                )
                .unwrap();

                join!(t1, t2);

                let expected_ratio = $s2 as f64 / (($s2 + $s1) as f64);
                let actual_ratio =
                    tq2_count.get() as f64 / ((tq1_count.get() + tq2_count.get()) as f64);

                // Be gentle: we don't know if we're running against other threads, under which
                // conditions, etc
                assert!((expected_ratio - actual_ratio).abs() < 0.1);
            });
        };
    }

    #[test]
    fn test_shares_high_disparity_fat_task() {
        test_static_shares!(1000, 10, { work_quanta().await });
    }

    #[test]
    fn test_shares_low_disparity_fat_task() {
        test_static_shares!(1000, 1000, { work_quanta().await });
    }

    struct DynamicSharesTest {
        shares: Cell<usize>,
    }

    impl DynamicSharesTest {
        fn new() -> Rc<Self> {
            Rc::new(Self {
                shares: Cell::new(0),
            })
        }
        fn tick(&self, millis: u64) {
            if millis < 1000 {
                self.shares.replace(1);
            } else {
                self.shares.replace(1000);
            }
        }
    }

    impl SharesManager for DynamicSharesTest {
        fn shares(&self) -> usize {
            self.shares.get()
        }

        fn adjustment_period(&self) -> Duration {
            Duration::from_millis(1)
        }
    }

    #[test]
    fn test_dynamic_shares() {
        let local_ex = LocalExecutor::default();

        local_ex.run(async {
            let bm = DynamicSharesTest::new();
            // Reference task queue.
            let tq1 = Local::create_task_queue(
                Shares::Static(1000),
                Latency::Matters(Duration::from_millis(1)),
                "test_1",
            );
            let tq2 = Local::create_task_queue(
                Shares::Dynamic(bm.clone()),
                Latency::Matters(Duration::from_millis(1)),
                "test_2",
            );

            let tq1_count = Rc::new(RefCell::new(vec![0, 0]));
            let tq2_count = Rc::new(RefCell::new(vec![0, 0]));
            let now = Instant::now();

            let t1 = Local::local_into(
                enclose! { (tq1_count, now) async move {
                    loop {
                        let secs = now.elapsed().as_secs();
                        if secs >= 2 {
                            break;
                        }
                        (*tq1_count.borrow_mut())[secs as usize] += 1;
                        Local::later().await;
                    }
                }},
                tq1,
            )
            .unwrap();

            let t2 = Local::local_into(
                enclose! { (tq2_count, now, bm) async move {
                    loop {
                        let elapsed = now.elapsed();
                        let secs = elapsed.as_secs();
                        if secs >= 2 {
                            break;
                        }
                        bm.tick(elapsed.as_millis() as u64);
                        (*tq2_count.borrow_mut())[secs as usize] += 1;
                        Local::later().await;
                    }
                }},
                tq2,
            )
            .unwrap();

            join!(t1, t2);
            // Keep this very simple because every new processor, every load condition, will yield
            // different results. All we want to validate is: for a large part of the first two
            // seconds shares were very low, we should have received very low ratio. On the second
            // half we should have accumulated much more. Real numbers are likely much higher than
            // the targets, but those targets are safe.
            let ratios: Vec<f64> = tq1_count
                .borrow()
                .iter()
                .zip(tq2_count.borrow().iter())
                .map(|(x, y)| *y as f64 / *x as f64)
                .collect();
            assert!(ratios[1] > ratios[0]);
            assert!(ratios[0] < 0.25);
            assert!(ratios[1] > 0.50);
        });
    }
}<|MERGE_RESOLUTION|>--- conflicted
+++ resolved
@@ -55,53 +55,11 @@
 
 static EXECUTOR_ID: AtomicUsize = AtomicUsize::new(0);
 
-<<<<<<< HEAD
+/// Result type alias that removes the need to specify a type parameter
+/// that's only valid in the channel variants of the error. Otherwise it
+/// might be confused with the error (`E`) that a result usually has in
+/// the second type parameter.
 type Result<T> = crate::Result<T, ()>;
-=======
-#[derive(Debug, Clone)]
-/// Error thrown when a Task Queue is not found.
-pub struct QueueNotFoundError {
-    index: usize,
-}
-
-impl QueueNotFoundError {
-    fn new(h: TaskQueueHandle) -> Self {
-        QueueNotFoundError { index: h.index }
-    }
-}
-
-impl std::error::Error for QueueNotFoundError {}
-
-impl fmt::Display for QueueNotFoundError {
-    fn fmt(&self, f: &mut fmt::Formatter<'_>) -> fmt::Result {
-        write!(f, "invalid queue index: {}", self.index)
-    }
-}
-
-#[derive(Debug, Clone)]
-/// Error thrown when a Task Queue is still active and one attempts to remove it
-pub struct QueueStillActiveError {
-    index: usize,
-}
-
-impl std::error::Error for QueueStillActiveError {}
-
-impl QueueStillActiveError {
-    fn new(h: TaskQueueHandle) -> Self {
-        QueueStillActiveError { index: h.index }
-    }
-}
-
-impl fmt::Display for QueueStillActiveError {
-    fn fmt(&self, f: &mut fmt::Formatter<'_>) -> fmt::Result {
-        write!(
-            f,
-            "queue with index {} is still active, but tried to remove",
-            self.index
-        )
-    }
-}
->>>>>>> 7252ea6a
 
 scoped_thread_local!(static LOCAL_EX: LocalExecutor);
 
@@ -378,15 +336,9 @@
 /// The [`LocalExecutor::default`] free function uses a Builder with default configuration and
 /// unwraps its return value.
 ///
-<<<<<<< HEAD
-/// You may want to use [`LocalExecutorBuilder::spawn`] instead of [`LocalExecutor::make_default`],
-/// when you want to recover from a failure to launch a thread. The [`LocalExecutor::make_default`]
-/// function will panic where the Builder method will return a `Result`.
-=======
 /// You may want to use [`LocalExecutorBuilder::spawn`] instead of [`LocalExecutor::default`],
 /// when you want to recover from a failure to launch a thread. The [`LocalExecutor::default`]
 /// function will panic where the Builder method will return a `io::Result`.
->>>>>>> 7252ea6a
 ///
 /// # Examples
 ///
@@ -460,8 +412,8 @@
         self
     }
 
-    /// Make a new [`LocalExecutor`] by taking ownership of the Builder, and returns an
-    /// [`Result`] to the executor.
+    /// Make a new [`LocalExecutor`] by taking ownership of the Builder, and returns a
+    /// [`Result`](crate::Result) to the executor.
     /// # Examples
     ///
     /// ```
