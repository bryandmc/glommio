--- conflicted
+++ resolved
@@ -90,12 +90,7 @@
     /// the function will return immediately after spawning a background
     /// task draining messages from the stream.
     ///
-<<<<<<< HEAD
-    /// [`GlommioError::Closed`]:
-    /// ../../error/enum.GlommioError.html#variant.Closed
-=======
     /// [`GlommioError::Closed`]: crate::GlommioError::Closed
->>>>>>> 3d3172a4
     pub fn handle<S: Stream<Item = T> + Unpin + 'static>(&mut self, messages: S) -> Result<(), S> {
         if self.closed {
             Err(GlommioError::Closed(ResourceType::Channel(messages)))
@@ -107,8 +102,6 @@
         }
     }
 
-<<<<<<< HEAD
-=======
     /// Sends an individual message to a given shard.
     ///
     /// This functions returns [`GlommioError::Closed`] if this [`Sharded`] is
@@ -135,7 +128,6 @@
         self.shard.send(message).await
     }
 
->>>>>>> 3d3172a4
     /// Close this [`Sharded`] and wait for all existing background tasks to
     /// finish. No more consuming task will be spawned, but incoming
     /// messages from the streams consumed by existing back ground tasks
@@ -200,8 +192,6 @@
         enclose,
         prelude::*,
     };
-<<<<<<< HEAD
-=======
 
     #[test]
     fn test_send() {
@@ -283,7 +273,6 @@
             s.unwrap().join().unwrap();
         }
     }
->>>>>>> 3d3172a4
 
     #[test]
     fn test() {
