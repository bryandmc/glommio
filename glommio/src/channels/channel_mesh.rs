--- conflicted
+++ resolved
@@ -51,17 +51,10 @@
     ///
     /// See [`ConnectedSender.send`] for how the underlying sender works.
     ///
-<<<<<<< HEAD
-    /// [`GlommioError::IoError`]:
-    /// ../../error/enum.GlommioError.html#variant.IoError [`InvalidInput`]: https://doc.rust-lang.org/std/io/enum.ErrorKind.html#variant.InvalidInput
-    /// [`ConnectedSender.send`]:
-    /// ../shared_channel/struct.ConnectedSender.html#method.send
-=======
     /// [`GlommioError::IoError`]: crate::GlommioError::IoError
     /// [`InvalidInput`]: https://doc.rust-lang.org/std/io/enum.ErrorKind.html#variant.InvalidInput
     /// [`ConnectedSender.send`]:
     /// crate::channels::shared_channel::ConnectedSender::send
->>>>>>> 3d3172a4
     pub async fn send_to(&self, idx: usize, msg: T) -> Result<(), T> {
         match self.senders.get(idx) {
             Some(Some(consumer)) => consumer.send(msg).await,
@@ -87,17 +80,10 @@
     ///
     /// See [`ConnectedSender.try_send`] for how the underlying sender works.
     ///
-<<<<<<< HEAD
-    /// [`GlommioError::IoError`]:
-    /// ../../error/enum.GlommioError.html#variant.IoError [`InvalidInput`]: https://doc.rust-lang.org/std/io/enum.ErrorKind.html#variant.InvalidInput
-    /// [`ConnectedSender.try_send`]:
-    /// ../shared_channel/struct.ConnectedSender.html#method.try_send
-=======
     /// [`GlommioError::IoError`]: crate::GlommioError::IoError
     /// [`InvalidInput`]: https://doc.rust-lang.org/std/io/enum.ErrorKind.html#variant.InvalidInput
     /// [`ConnectedSender.try_send`]:
     /// crate::channels::shared_channel::ConnectedSender::try_send
->>>>>>> 3d3172a4
     pub fn try_send_to(&self, idx: usize, msg: T) -> Result<(), T> {
         match self.senders.get(idx) {
             Some(Some(consumer)) => consumer.try_send(msg),
@@ -150,17 +136,10 @@
     ///
     /// See [`ConnectedReceiver.recv`] for how the underlying sender works.
     ///
-<<<<<<< HEAD
-    /// [`GlommioError::IoError`]:
-    /// ../../error/enum.GlommioError.html#variant.IoError [`InvalidInput`]: https://doc.rust-lang.org/std/io/enum.ErrorKind.html#variant.InvalidInput
-    /// [`ConnectedReceiver.recv`]:
-    /// ../shared_channel/struct.ConnectedReceiver.html#method.recv
-=======
     /// [`GlommioError::IoError`]: crate::GlommioError::IoError
     /// [`InvalidInput`]: https://doc.rust-lang.org/std/io/enum.ErrorKind.html#variant.InvalidInput
     /// [`ConnectedReceiver.recv`]:
     /// crate::channels::shared_channel::ConnectedReceiver::recv
->>>>>>> 3d3172a4
     pub async fn recv_from(&self, idx: usize) -> Result<Option<T>, ()> {
         match self.receivers.get(idx) {
             Some(Some(producer)) => Ok(producer.recv().await),
