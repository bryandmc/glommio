--- conflicted
+++ resolved
@@ -56,13 +56,8 @@
 use crate::sys::ebpf;
 
 use crate::{
-<<<<<<< HEAD
-    sys::{self, DirectIO, DmaBuffer, IOBuffer, PollableStatus, SleepNotifier, Source, SourceType},
-    GlommioError,
-=======
     sys,
     sys::{DirectIo, DmaBuffer, IoBuffer, PollableStatus, SleepNotifier, Source, SourceType},
->>>>>>> 5af838e0
     IoRequirements,
     Latency,
     Local,
