// Unless explicitly stated otherwise all files in this repository are licensed under the
// MIT/Apache-2.0 License, at your convenience
//
// This product includes software developed at Datadog (https://www.datadoghq.com/). Copyright 2020 Datadog, Inc.
//
//! Thread parking
//!
//! This module exposes a similar API as [`parking`][docs-parking]. However it is adapted to be
//! used in a thread-per-core environment. Because there is a single thread per reactor, there
//! is no way to forceably unpark a parked reactor so we don't expose an unpark function.
//!
//! Also, we expose a function called poll_io aside from park.
//!
//! poll_io will poll for I/O, but not ever sleep. This is useful when we know there are more
//! events and are just doing I/O so we don't starve anybody.
//!
//! park() is different in that it may sleep if no new events arrive. It essentially means:
//! "I, the executor, have nothing else to do. If you don't find work feel free to sleep"
//!
//! Executors may use this mechanism to go to sleep when idle and wake up when more work is
//! scheduled. By waking tasks blocked on I/O and then running those tasks on the same thread,
//! no thread context switch is necessary when going between task execution and I/O.
//!

use ahash::AHashMap;
use iou::{PollFlags, SockAddr, SockAddrStorage};
use std::cell::{Cell, RefCell};
use std::collections::{BTreeMap, VecDeque};
use std::ffi::CString;
use std::fmt;
use std::io;
use std::mem;
use std::os::unix::ffi::OsStrExt;
use std::os::unix::io::RawFd;
use std::panic::{self, RefUnwindSafe, UnwindSafe};
use std::path::Path;
use std::rc::Rc;
use std::sync::atomic::{AtomicU32, Ordering};
use std::sync::Arc;
use std::task::{Poll, Waker};
use std::time::{Duration, Instant};

use futures_lite::*;

<<<<<<< HEAD
#[cfg(feature = "xdp")]
use crate::sys::ebpf;

use crate::sys::{self, DirectIO, DmaBuffer, IOBuffer, PollableStatus, Source, SourceType};
use crate::GlommioError;
=======
use crate::sys;
use crate::sys::{
    DirectIO, DmaBuffer, IOBuffer, PollableStatus, SleepNotifier, Source, SourceType,
};
>>>>>>> 1882dcdf
use crate::Local;
use crate::{IoRequirements, Latency};

/// Waits for a notification.
pub(crate) struct Parker {
    inner: Rc<Inner>,
}

impl UnwindSafe for Parker {}
impl RefUnwindSafe for Parker {}

impl Parker {
    /// Creates a new parker.
    pub(crate) fn new() -> Parker {
        // Ensure `Reactor` is initialized now to prevent it from being initialized in `Drop`.
        Parker {
            inner: Rc::new(Inner {}),
        }
    }

    /// Blocks until notified and then goes back into unnotified state.
    pub(crate) fn park(&self) {
        self.inner.park(None);
    }

    /// Performs non-sleepable pool and install a preempt timeout into the
    /// ring with `Duration`. A value of zero means we are not interested in
    /// installing a preempt timer. Tasks executing in the CPU right after this
    /// will be able to check if the timer has elapsed and yield the CPU if that
    /// is the case.
    pub(crate) fn poll_io(&self, timeout: Duration) {
        self.inner.park(Some(timeout));
    }
}

impl Drop for Parker {
    fn drop(&mut self) {}
}

impl Default for Parker {
    fn default() -> Parker {
        Parker::new()
    }
}

impl fmt::Debug for Parker {
    fn fmt(&self, f: &mut fmt::Formatter<'_>) -> fmt::Result {
        f.pad("Parker { .. }")
    }
}

impl fmt::Debug for Reactor {
    fn fmt(&self, f: &mut fmt::Formatter<'_>) -> fmt::Result {
        f.pad("Reactor { .. }")
    }
}

struct Inner {}

impl Inner {
    fn park(&self, timeout: Option<Duration>) -> bool {
        // If the timeout is zero, then there is no need to actually block.
        // Process available I/O events.
        let _ = Local::get_reactor().react(timeout);
        false
    }
}

struct Timers {
    timer_id: u64,
    timers_by_id: AHashMap<u64, Instant>,

    /// An ordered map of registered timers.
    ///
    /// Timers are in the order in which they fire. The `usize` in this type is a timer ID used to
    /// distinguish timers that fire at the same time. The `Waker` represents the task awaiting the
    /// timer.
    timers: BTreeMap<(Instant, u64), Waker>,
}

impl Timers {
    fn new() -> Timers {
        Timers {
            timer_id: 0,
            timers_by_id: AHashMap::new(),
            timers: BTreeMap::new(),
        }
    }

    fn new_id(&mut self) -> u64 {
        self.timer_id += 1;
        self.timer_id
    }

    fn remove(&mut self, id: u64) -> Option<Waker> {
        if let Some(when) = self.timers_by_id.remove(&id) {
            return self.timers.remove(&(when, id));
        }

        None
    }

    fn insert(&mut self, id: u64, when: Instant, waker: Waker) {
        if let Some(when) = self.timers_by_id.get_mut(&id) {
            self.timers.remove(&(*when, id));
        }
        self.timers_by_id.insert(id, when);
        self.timers.insert((when, id), waker);
    }

    fn process_timers(&mut self, wakers: &mut Vec<Waker>) -> Option<Duration> {
        let now = Instant::now();

        // Split timers into ready and pending timers.
        let pending = self.timers.split_off(&(now, 0));
        let ready = mem::replace(&mut self.timers, pending);

        // Calculate the duration until the next event.
        let dur = if ready.is_empty() {
            // Duration until the next timer.
            self.timers
                .keys()
                .next()
                .map(|(when, _)| when.saturating_duration_since(now))
        } else {
            // Timers are about to fire right now.
            Some(Duration::from_secs(0))
        };
        // Add wakers to the list.
        for (_, waker) in ready {
            wakers.push(waker);
        }

        dur
    }
}

struct SharedChannels {
    id: u64,
    check_map: BTreeMap<u64, Box<dyn Fn() -> usize>>,
    wakers_map: BTreeMap<u64, VecDeque<Waker>>,
    connection_wakers: Vec<Waker>,
}

impl SharedChannels {
    fn new() -> SharedChannels {
        SharedChannels {
            id: 0,
            connection_wakers: Vec::new(),
            check_map: BTreeMap::new(),
            wakers_map: BTreeMap::new(),
        }
    }

    fn process_shared_channels(&mut self, wakers: &mut Vec<Waker>) -> usize {
        let mut added = self.connection_wakers.len();
        wakers.append(&mut self.connection_wakers);

        let current_wakers = mem::take(&mut self.wakers_map);
        for (id, mut pending) in current_wakers.into_iter() {
            let room = self.check_map.get(&id).unwrap()();
            let room = std::cmp::min(room, pending.len());
            for w in pending.drain(0..room) {
                added += 1;
                wakers.push(w);
            }
            if !pending.is_empty() {
                self.wakers_map.insert(id, pending);
            }
        }
        added
    }
}

/// The reactor.
///
/// Every async I/O handle and every timer is registered here. Invocations of
/// [`run()`][`crate::run()`] poll the reactor to check for new events every now and then.
///
/// There is only one global instance of this type, accessible by [`Local::get_reactor()`].
pub(crate) struct Reactor {
    /// Raw bindings to epoll/kqueue/wepoll.
    pub(crate) sys: sys::Reactor,

    timers: RefCell<Timers>,

    shared_channels: RefCell<SharedChannels>,

    /// I/O Requirements of the task currently executing.
    current_io_requirements: Cell<IoRequirements>,

    wakers: RefCell<Vec<Waker>>,

    /// Whether there are events in the latency ring.
    ///
    /// There will be events if the head and tail of the CQ ring are different.
    /// liburing has an inline function in its header to do this, but it becomes
    /// a function call if I use through uring-sys. This is quite critical and already
    /// more expensive than it should be (see comments for need_preempt()), so implement
    /// this ourselves.
    ///
    /// Also we don't want to acquire these addresses (which are behind a refcell)
    /// every time. Acquire during initialization
    preempt_ptr_head: *const u32,
    preempt_ptr_tail: *const AtomicU32,

    #[cfg(feature = "xdp")]
    pub(crate) xdp_umem: Rc<RefCell<ebpf::Umem>>,
}

impl Reactor {
<<<<<<< HEAD
    #[cfg(feature = "xdp")]
    pub(crate) fn new(io_memory: usize, umem: ebpf::Umem) -> Reactor {
        let sys = sys::Reactor::new(io_memory).expect("cannot initialize I/O event notification");
        let (preempt_ptr_head, preempt_ptr_tail) = sys.preempt_pointers();
        Reactor {
            sys,
            timers: RefCell::new(Timers::new()),
            shared_channels: RefCell::new(SharedChannels::new()),
            current_io_requirements: Cell::new(IoRequirements::default()),
            wakers: RefCell::new(Vec::with_capacity(256)),
            preempt_ptr_head,
            preempt_ptr_tail: preempt_ptr_tail as _,
            xdp_umem: Rc::new(RefCell::new(umem)),
        }
    }

    #[cfg(not(feature = "xdp"))]
    pub(crate) fn new(io_memory: usize) -> Reactor {
        let sys = sys::Reactor::new(io_memory).expect("cannot initialize I/O event notification");
=======
    pub(crate) fn new(notifier: Arc<SleepNotifier>, io_memory: usize) -> Reactor {
        let sys = sys::Reactor::new(notifier, io_memory)
            .expect("cannot initialize I/O event notification");
>>>>>>> 1882dcdf
        let (preempt_ptr_head, preempt_ptr_tail) = sys.preempt_pointers();
        Reactor {
            sys,
            timers: RefCell::new(Timers::new()),
            shared_channels: RefCell::new(SharedChannels::new()),
            current_io_requirements: Cell::new(IoRequirements::default()),
            wakers: RefCell::new(Vec::with_capacity(256)),
            preempt_ptr_head,
            preempt_ptr_tail: preempt_ptr_tail as _,
        }
    }

    #[inline(always)]
    pub(crate) fn need_preempt(&self) -> bool {
        unsafe { *self.preempt_ptr_head != (*self.preempt_ptr_tail).load(Ordering::Acquire) }
    }

    pub(crate) fn id(&self) -> usize {
        self.sys.id()
    }

    pub(crate) fn notify(&self, remote: RawFd) {
        sys::write_eventfd(remote);
    }

    fn new_source(&self, raw: RawFd, stype: SourceType) -> Source {
        let ioreq = self.current_io_requirements.get();
        sys::Source::new(ioreq, raw, stype)
    }

    pub(crate) fn inform_io_requirements(&self, req: IoRequirements) {
        self.current_io_requirements.set(req);
    }

    pub(crate) fn register_shared_channel<F>(&self, test_function: Box<F>) -> u64
    where
        F: Fn() -> usize + 'static,
    {
        let mut channels = self.shared_channels.borrow_mut();
        let id = channels.id;
        channels.id += 1;
        let ret = channels.check_map.insert(id, test_function);
        assert_eq!(ret.is_none(), true);
        id
    }

    pub(crate) fn unregister_shared_channel(&self, id: u64) {
        let mut channels = self.shared_channels.borrow_mut();
        channels.wakers_map.remove(&id);
        channels.check_map.remove(&id);
    }

    pub(crate) fn add_shared_channel_connection_waker(&self, waker: Waker) {
        let mut channels = self.shared_channels.borrow_mut();
        channels.connection_wakers.push(waker);
    }

    pub(crate) fn add_shared_channel_waker(&self, id: u64, waker: Waker) {
        let mut channels = self.shared_channels.borrow_mut();
        let map = channels.wakers_map.entry(id).or_insert_with(VecDeque::new);
        map.push_back(waker);
    }

    pub(crate) fn alloc_dma_buffer(&self, size: usize) -> DmaBuffer {
        self.sys.alloc_dma_buffer(size)
    }

    pub(crate) fn write_dma(
        &self,
        raw: RawFd,
        buf: DmaBuffer,
        pos: u64,
        pollable: PollableStatus,
    ) -> Source {
        let source = self.new_source(raw, SourceType::Write(pollable, IOBuffer::Dma(buf)));
        self.sys.write_dma(&source, pos);
        source
    }

    pub(crate) fn write_buffered(&self, raw: RawFd, buf: Vec<u8>, pos: u64) -> Source {
        let source = self.new_source(
            raw,
            SourceType::Write(
                PollableStatus::NonPollable(DirectIO::Disabled),
                IOBuffer::Buffered(buf),
            ),
        );
        self.sys.write_buffered(&source, pos);
        source
    }

    pub(crate) fn connect(&self, raw: RawFd, addr: SockAddr) -> Source {
        let source = self.new_source(raw, SourceType::Connect(addr));
        self.sys.connect(&source);
        source
    }

    pub(crate) fn accept(&self, raw: RawFd) -> Source {
        let addr = SockAddrStorage::uninit();
        let source = self.new_source(raw, SourceType::Accept(addr));
        self.sys.accept(&source);
        source
    }

    pub(crate) fn rushed_send(&self, fd: RawFd, buf: DmaBuffer) -> io::Result<Source> {
        let source = self.new_source(fd, SourceType::SockSend(buf));
        self.sys.send(&source, iou::MsgFlags::empty());
        self.rush_dispatch(&source)?;
        Ok(source)
    }

    pub(crate) fn rushed_sendmsg(
        &self,
        fd: RawFd,
        buf: DmaBuffer,
        addr: nix::sys::socket::SockAddr,
    ) -> io::Result<Source> {
        let iov = libc::iovec {
            iov_base: buf.as_ptr() as *mut libc::c_void,
            iov_len: 1,
        };
        // note that the iov and addresses we have above are stack addresses. We will leave it blank and the io_uring callee will fill that up
        let hdr = libc::msghdr {
            msg_name: std::ptr::null_mut(),
            msg_namelen: 0,
            msg_iov: std::ptr::null_mut(),
            msg_iovlen: 0,
            msg_control: std::ptr::null_mut(),
            msg_controllen: 0,
            msg_flags: 0,
        };

        let source = self.new_source(fd, SourceType::SockSendMsg(buf, iov, hdr, addr));
        self.sys.sendmsg(&source, iou::MsgFlags::empty());
        self.rush_dispatch(&source)?;
        Ok(source)
    }

    pub(crate) fn poll(&self, fd: RawFd, flags: PollFlags) -> Source {
        let source = self.new_source(fd, SourceType::XskPoll);
        self.sys.poll(&source, flags);
        source
    }

    pub(crate) fn kick_tx(&self, fd: RawFd) -> Source {
        let source = self.new_source(fd, SourceType::XskKickTx);
        self.sys.kick_tx(&source);
        source
    }

    pub(crate) fn rushed_recvmsg(
        &self,
        fd: RawFd,
        size: usize,
        flags: iou::MsgFlags,
    ) -> io::Result<Source> {
        let hdr = libc::msghdr {
            msg_name: std::ptr::null_mut(),
            msg_namelen: 0,
            msg_iov: std::ptr::null_mut(),
            msg_iovlen: 0,
            msg_control: std::ptr::null_mut(),
            msg_controllen: 0,
            msg_flags: 0,
        };
        let iov = libc::iovec {
            iov_base: std::ptr::null_mut(),
            iov_len: 0,
        };
        let source = self.new_source(
            fd,
            SourceType::SockRecvMsg(
                None,
                iov,
                hdr,
                std::mem::MaybeUninit::<nix::sys::socket::sockaddr_storage>::uninit(),
            ),
        );
        self.sys.recvmsg(&source, size, flags);
        self.rush_dispatch(&source)?;
        Ok(source)
    }

    pub(crate) fn rushed_recv(&self, fd: RawFd, size: usize) -> io::Result<Source> {
        let source = self.new_source(fd, SourceType::SockRecv(None));
        self.sys.recv(&source, size, iou::MsgFlags::empty());
        self.rush_dispatch(&source)?;
        Ok(source)
    }

    pub(crate) fn recv(&self, fd: RawFd, size: usize, flags: iou::MsgFlags) -> Source {
        let source = self.new_source(fd, SourceType::SockRecv(None));
        self.sys.recv(&source, size, flags);
        source
    }

    pub(crate) fn read_dma(
        &self,
        raw: RawFd,
        pos: u64,
        size: usize,
        pollable: PollableStatus,
    ) -> Source {
        let source = self.new_source(raw, SourceType::Read(pollable, None));
        self.sys.read_dma(&source, pos, size);
        source
    }

    pub(crate) fn read_buffered(&self, raw: RawFd, pos: u64, size: usize) -> Source {
        let source = self.new_source(
            raw,
            SourceType::Read(PollableStatus::NonPollable(DirectIO::Disabled), None),
        );
        self.sys.read_buffered(&source, pos, size);
        source
    }

    pub(crate) fn fdatasync(&self, raw: RawFd) -> Source {
        let source = self.new_source(raw, SourceType::FdataSync);
        self.sys.fdatasync(&source);
        source
    }

    pub(crate) fn fallocate(
        &self,
        raw: RawFd,
        position: u64,
        size: u64,
        flags: libc::c_int,
    ) -> Source {
        let source = self.new_source(raw, SourceType::Fallocate);
        self.sys.fallocate(&source, position, size, flags);
        source
    }

    pub(crate) fn close(&self, raw: RawFd) -> Source {
        let source = self.new_source(raw, SourceType::Close);
        self.sys.close(&source);
        source
    }

    pub(crate) fn statx(&self, raw: RawFd, path: &Path) -> Source {
        let path = CString::new(path.as_os_str().as_bytes()).expect("path contained null!");

        let statx_buf = unsafe {
            let statx_buf = mem::MaybeUninit::<libc::statx>::zeroed();
            statx_buf.assume_init()
        };

        let source = self.new_source(
            raw,
            SourceType::Statx(path, Box::new(RefCell::new(statx_buf))),
        );
        self.sys.statx(&source);
        source
    }

    pub(crate) fn open_at(
        &self,
        dir: RawFd,
        path: &Path,
        flags: libc::c_int,
        mode: libc::mode_t,
    ) -> Source {
        let path = CString::new(path.as_os_str().as_bytes()).expect("path contained null!");

        let source = self.new_source(dir, SourceType::Open(path));
        self.sys.open_at(&source, flags, mode);
        source
    }

    #[cfg(feature = "bench")]
    pub(crate) fn nop(&self) -> Source {
        let source = self.new_source(-1, SourceType::Noop);
        self.sys.nop(&source);
        source
    }

    /// Registers a timer in the reactor.
    ///
    /// Returns the registered timer's ID.
    pub(crate) fn register_timer(&self) -> u64 {
        let mut timers = self.timers.borrow_mut();
        timers.new_id()
    }

    /// Registers a timer in the reactor.
    ///
    /// Returns the inserted timer's ID.
    pub(crate) fn insert_timer(&self, id: u64, when: Instant, waker: Waker) {
        let mut timers = self.timers.borrow_mut();
        timers.insert(id, when, waker);
    }

    /// Deregisters a timer from the reactor.
    pub(crate) fn remove_timer(&self, id: u64) -> Option<Waker> {
        let mut timers = self.timers.borrow_mut();
        timers.remove(id)
    }

    /// Processes ready timers and extends the list of wakers to wake.
    ///
    /// Returns the duration until the next timer before this method was called.
    fn process_timers(&self, wakers: &mut Vec<Waker>) -> Option<Duration> {
        let mut timers = self.timers.borrow_mut();
        timers.process_timers(wakers)
    }

    fn process_shared_channels(&self, wakers: &mut Vec<Waker>) -> usize {
        let mut channels = self.shared_channels.borrow_mut();
        channels.process_shared_channels(wakers)
    }

    fn rush_dispatch(&self, source: &Source) -> io::Result<()> {
        let mut wakers = self.wakers.borrow_mut();
        self.sys
            .rush_dispatch(Some(source.latency_req()), &mut wakers)?;
        // Wake up ready tasks.
        for waker in wakers.drain(..) {
            // Don't let a panicking waker blow everything up.
            let _ = panic::catch_unwind(|| waker.wake());
        }
        Ok(())
    }

    /// polls for I/O, but does not change any timer registration.
    ///
    /// This doesn't ever sleep, and does not touch the preempt timer.
    pub(crate) fn spin_poll_io(&self) -> io::Result<bool> {
        let mut wakers = self.wakers.borrow_mut();
        // any duration, just so we land in the latency ring
        self.sys
            .rush_dispatch(Some(Latency::Matters(Duration::from_secs(1))), &mut wakers)?;
        self.sys
            .rush_dispatch(Some(Latency::NotImportant), &mut wakers)?;
        self.sys.rush_dispatch(None, &mut wakers)?;
        self.process_timers(&mut wakers);
        self.process_shared_channels(&mut wakers);

        if cfg!(feature = "xdp") {
            // println!("XDP feature enabled!");
            let mut umem = self.xdp_umem.borrow_mut();
            // println!("BORROWED AS MUT IN RT..");
            umem.maybe_consume_completions();
            umem.maybe_fill_descriptors();
        }
        // println!("FINISHED borrowed ..");

        let woke = wakers.len();
        for waker in wakers.drain(..) {
            // Don't let a panicking waker blow everything up.
            let _ = panic::catch_unwind(|| waker.wake());
        }
        Ok(woke > 0)
    }

    /// Processes new events, blocking until the first event or the timeout.
    fn react(&self, timeout: Option<Duration>) -> io::Result<()> {
        // FIXME: use shrink_to here to bring the capacity back to
        // its normal level. It is not stable API yet and this is unlikely
        // to be a problem in practice.
        let mut wakers = self.wakers.borrow_mut();

        // Process ready timers.
        let next_timer = self.process_timers(&mut wakers);
        self.process_shared_channels(&mut wakers);

        // Block on I/O events.
        let res = match self.sys.wait(&mut wakers, timeout, next_timer, |wakers| {
            self.process_shared_channels(wakers)
        }) {
            // Don't wait for the next loop to process timers or shared channels
            Ok(true) => {
                self.process_timers(&mut wakers);
                Ok(())
            }

            Ok(false) => Ok(()),

            // The syscall was interrupted.
            Err(err) if err.kind() == io::ErrorKind::Interrupted => Ok(()),

            // An actual error occureed.
            Err(err) => Err(err),
        };

        // Wake up ready tasks.
        for waker in wakers.drain(..) {
            // Don't let a panicking waker blow everything up.
            let _ = panic::catch_unwind(|| waker.wake());
        }

        res
    }
}

// FIXME: source should be partitioned in two, write_dma and read_dma should not be allowed
// in files that don't support it, and same for readable() writable()
impl Source {
    pub(crate) async fn collect_rw(&self) -> io::Result<usize> {
        future::poll_fn(|cx| {
            if let Some(result) = self.take_result() {
                println!("Waking async task..");
                return Poll::Ready(result);
            }

            self.add_waiter(cx.waker().clone());
            println!("Adding waker and returning pending..");
            Poll::Pending
        })
        .await
    }
}<|MERGE_RESOLUTION|>--- conflicted
+++ resolved
@@ -42,18 +42,13 @@
 
 use futures_lite::*;
 
-<<<<<<< HEAD
 #[cfg(feature = "xdp")]
 use crate::sys::ebpf;
 
-use crate::sys::{self, DirectIO, DmaBuffer, IOBuffer, PollableStatus, Source, SourceType};
+use crate::sys::{
+    self, DirectIO, DmaBuffer, IOBuffer, PollableStatus, SleepNotifier, Source, SourceType,
+};
 use crate::GlommioError;
-=======
-use crate::sys;
-use crate::sys::{
-    DirectIO, DmaBuffer, IOBuffer, PollableStatus, SleepNotifier, Source, SourceType,
-};
->>>>>>> 1882dcdf
 use crate::Local;
 use crate::{IoRequirements, Latency};
 
@@ -265,9 +260,8 @@
 }
 
 impl Reactor {
-<<<<<<< HEAD
     #[cfg(feature = "xdp")]
-    pub(crate) fn new(io_memory: usize, umem: ebpf::Umem) -> Reactor {
+    pub(crate) fn new(notifier: Arc<SleepNotifier>, io_memory: usize, umem: ebpf::Umem) -> Reactor {
         let sys = sys::Reactor::new(io_memory).expect("cannot initialize I/O event notification");
         let (preempt_ptr_head, preempt_ptr_tail) = sys.preempt_pointers();
         Reactor {
@@ -283,13 +277,9 @@
     }
 
     #[cfg(not(feature = "xdp"))]
-    pub(crate) fn new(io_memory: usize) -> Reactor {
+    pub(crate) fn new(notifier: Arc<SleepNotifier>, io_memory: usize) -> Reactor {
         let sys = sys::Reactor::new(io_memory).expect("cannot initialize I/O event notification");
-=======
-    pub(crate) fn new(notifier: Arc<SleepNotifier>, io_memory: usize) -> Reactor {
-        let sys = sys::Reactor::new(notifier, io_memory)
-            .expect("cannot initialize I/O event notification");
->>>>>>> 1882dcdf
+
         let (preempt_ptr_head, preempt_ptr_tail) = sys.preempt_pointers();
         Reactor {
             sys,
