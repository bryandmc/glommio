// Unless explicitly stated otherwise all files in this repository are licensed
// under the MIT/Apache-2.0 License, at your convenience
//
// This product includes software developed at Datadog (https://www.datadoghq.com/). Copyright 2020 Datadog, Inc.
//
use alloc::alloc::Layout;
use log::warn;
use nix::{
    fcntl::{FallocateFlags, OFlag},
    poll::PollFlags,
};
use rlimit::Resource;
use std::{
    cell::{Cell, Ref, RefCell, RefMut},
    collections::VecDeque,
    ffi::CStr,
    fmt,
    io,
<<<<<<< HEAD
    io::{Error, ErrorKind, IoSlice},
=======
    io::{Error, ErrorKind},
>>>>>>> 3d3172a4
    os::unix::io::RawFd,
    ptr,
    rc::Rc,
    task::Waker,
    time::Duration,
};

use crate::{
    free_list::{FreeList, Idx},
<<<<<<< HEAD
=======
    iou,
    iou::sqe::{FsyncFlags, SockAddrStorage, StatxFlags, StatxMode, SubmissionFlags, TimeoutFlags},
>>>>>>> 3d3172a4
    sys::{
        self,
        dma_buffer::{BufferStorage, DmaBuffer},
        DirectIO,
        IOBuffer,
        InnerSource,
<<<<<<< HEAD
        LinkStatus,
=======
>>>>>>> 3d3172a4
        PollableStatus,
        Source,
        SourceType,
    },
<<<<<<< HEAD
=======
    uring_sys,
>>>>>>> 3d3172a4
    IoRequirements,
    Latency,
};
use buddy_alloc::buddy_alloc::{BuddyAlloc, BuddyAllocParam};
use nix::sys::{
    socket::{MsgFlags, SockAddr, SockFlag},
    stat::Mode as OpenMode,
};
use std::sync::Arc;

use crate::uring_sys::IoRingOp;

use super::{EnqueuedSource, TimeSpec64};

const MSG_ZEROCOPY: i32 = 0x4000000;

#[allow(dead_code)]
#[derive(Debug)]
enum UringOpDescriptor {
    PollAdd(PollFlags),
    PollRemove(*const u8),
    Cancel(u64),
    Write(*const u8, usize, u64),
    WriteFixed(*const u8, usize, u64, u32),
    ReadFixed(u64, usize),
    Read(u64, usize),
    Open(*const u8, libc::c_int, u32),
    Close,
    FDataSync,
    Connect(*const SockAddr),
    LinkTimeout(*const uring_sys::__kernel_timespec),
    Accept(*mut SockAddrStorage),
    Fallocate(u64, u64, libc::c_int),
    Statx(*const u8, *mut libc::statx),
    Timeout(*const uring_sys::__kernel_timespec),
    TimeoutRemove(u64),
    SockSend(*const u8, usize, i32),
    SockSendMsg(*mut libc::msghdr, i32),
    SockRecv(usize, i32),
    SockRecvMsg(usize, i32),
    Nop,
}

#[derive(Debug)]
struct UringDescriptor {
    fd: RawFd,
    flags: SubmissionFlags,
    user_data: u64,
    args: UringOpDescriptor,
}

pub(crate) struct UringBufferAllocator {
    data: ptr::NonNull<u8>,
    size: usize,
    allocator: RefCell<BuddyAlloc>,
    layout: Layout,
    uring_buffer_id: Cell<Option<u32>>,
}

impl fmt::Debug for UringBufferAllocator {
    fn fmt(&self, f: &mut fmt::Formatter<'_>) -> fmt::Result {
        f.debug_struct("UringBufferAllocator")
            .field("data", &self.data)
            .finish()
    }
}

impl UringBufferAllocator {
    fn new(size: usize) -> Self {
        let layout = Layout::from_size_align(size, 4096).unwrap();
        let (data, allocator) = unsafe {
            let data = alloc::alloc::alloc(layout) as *mut u8;
            let data = std::ptr::NonNull::new(data).unwrap();
            let allocator = BuddyAlloc::new(BuddyAllocParam::new(
                data.as_ptr(),
                layout.size(),
                layout.align(),
            ));
            (data, RefCell::new(allocator))
        };

        UringBufferAllocator {
            data,
            size,
            allocator,
            layout,
            uring_buffer_id: Cell::new(None),
        }
    }

    fn activate_registered_buffers(&self, idx: u32) {
        self.uring_buffer_id.set(Some(idx))
    }

    fn free(&self, ptr: ptr::NonNull<u8>) {
        let mut allocator = self.allocator.borrow_mut();
        allocator.free(ptr.as_ptr() as *mut u8);
    }

    fn as_bytes(&self) -> &[u8] {
        unsafe { std::slice::from_raw_parts(self.data.as_ptr(), self.size) }
    }

    fn new_buffer(self: &Rc<Self>, size: usize) -> Option<DmaBuffer> {
        let mut alloc = self.allocator.borrow_mut();
        match ptr::NonNull::new(alloc.malloc(size)) {
            Some(data) => {
                let ub = UringBuffer {
                    allocator: self.clone(),
                    data,
                    uring_buffer_id: self.uring_buffer_id.get(),
                };
                Some(DmaBuffer::with_storage(size, BufferStorage::Uring(ub)))
            }
            None => DmaBuffer::new(size),
        }
    }
}

impl Drop for UringBufferAllocator {
    fn drop(&mut self) {
        unsafe {
            alloc::alloc::dealloc(self.data.as_ptr(), self.layout);
        }
    }
}

pub(crate) struct UringBuffer {
    allocator: Rc<UringBufferAllocator>,
    data: ptr::NonNull<u8>,
    uring_buffer_id: Option<u32>,
}

impl fmt::Debug for UringBuffer {
    fn fmt(&self, f: &mut fmt::Formatter<'_>) -> fmt::Result {
        f.debug_struct("UringBuffer")
            .field("data", &self.data)
            .field("uring_buffer_id", &self.uring_buffer_id)
            .finish()
    }
}

impl UringBuffer {
    pub(crate) fn as_ptr(&self) -> *const u8 {
        self.data.as_ptr()
    }

    pub(crate) fn as_mut_ptr(&mut self) -> *mut u8 {
        self.data.as_ptr()
    }

    pub(crate) fn uring_buffer_id(&self) -> Option<u32> {
        self.uring_buffer_id
    }
}

impl Drop for UringBuffer {
    fn drop(&mut self) {
        let ptr = self.data;
        self.allocator.free(ptr);
    }
}

fn check_supported_operations(ops: &[uring_sys::IoRingOp]) -> bool {
    unsafe {
        let probe = uring_sys::io_uring_get_probe();
        if probe.is_null() {
            panic!(
                "Failed to register a probe. The most likely reason is that your kernel witnessed \
                 Romulus killing Remus (too old!!)"
            );
        }

        let mut ret = true;
        for op in ops {
            let opint = *{ op as *const uring_sys::IoRingOp as *const libc::c_int };
            let sup = uring_sys::io_uring_opcode_supported(probe, opint) > 0;
            ret &= sup;
            if !sup {
                println!(
                    "Yo kernel is so old it was with Hannibal when he crossed the Alps! Missing \
                     {:?}",
                    op
                );
            }
        }
        uring_sys::io_uring_free_probe(probe);
        if !ret {
            eprintln!("Your kernel is older than Caesar. Bye");
            std::process::exit(1);
        }
        ret
    }
}

static GLOMMIO_URING_OPS: &[IoRingOp] = &[
    IoRingOp::IORING_OP_NOP,
    IoRingOp::IORING_OP_READV,
    IoRingOp::IORING_OP_WRITEV,
    IoRingOp::IORING_OP_FSYNC,
    IoRingOp::IORING_OP_READ_FIXED,
    IoRingOp::IORING_OP_WRITE_FIXED,
    IoRingOp::IORING_OP_POLL_ADD,
    IoRingOp::IORING_OP_POLL_REMOVE,
    IoRingOp::IORING_OP_SENDMSG,
    IoRingOp::IORING_OP_RECVMSG,
    IoRingOp::IORING_OP_TIMEOUT,
    IoRingOp::IORING_OP_TIMEOUT_REMOVE,
    IoRingOp::IORING_OP_ACCEPT,
    IoRingOp::IORING_OP_LINK_TIMEOUT,
    IoRingOp::IORING_OP_CONNECT,
    IoRingOp::IORING_OP_FALLOCATE,
    IoRingOp::IORING_OP_OPENAT,
    IoRingOp::IORING_OP_CLOSE,
    IoRingOp::IORING_OP_STATX,
    IoRingOp::IORING_OP_READ,
    IoRingOp::IORING_OP_WRITE,
    IoRingOp::IORING_OP_SEND,
    IoRingOp::IORING_OP_RECV,
];

lazy_static! {
    static ref IO_URING_RECENT_ENOUGH: bool = check_supported_operations(GLOMMIO_URING_OPS);
}

fn fill_sqe<F>(sqe: &mut iou::SQE<'_>, op: &UringDescriptor, buffer_allocation: F)
where
    F: FnOnce(usize) -> Option<DmaBuffer>,
{
    let mut user_data = op.user_data;
    unsafe {
        match op.args {
            UringOpDescriptor::PollAdd(events) => {
                sqe.prep_poll_add(op.fd, events);
            }
            UringOpDescriptor::PollRemove(to_remove) => {
                user_data = 0;
                sqe.prep_poll_remove(to_remove as u64);
            }
            UringOpDescriptor::Cancel(to_remove) => {
                user_data = 0;
                sqe.prep_cancel(to_remove, 0);
            }
            UringOpDescriptor::Write(ptr, len, pos) => {
                let buf = std::slice::from_raw_parts(ptr, len);
                sqe.prep_write(op.fd, buf, pos);
            }
            UringOpDescriptor::Read(pos, len) => {
                let mut buf = buffer_allocation(len).expect("Buffer allocation failed");
                sqe.prep_read(op.fd, buf.as_bytes_mut(), pos);

                let src = peek_source(from_user_data(op.user_data));
                if let SourceType::Read(PollableStatus::NonPollable(DirectIO::Disabled), slot) =
                    &mut *src.source_type.borrow_mut()
                {
                    *slot = Some(IOBuffer::Dma(buf));
                } else {
                    panic!("Expected Read source type");
                };
            }
            UringOpDescriptor::Open(path, flags, mode) => {
                let path = CStr::from_ptr(path as _);
                sqe.prep_openat(
                    op.fd,
                    path,
                    OFlag::from_bits_truncate(flags),
                    OpenMode::from_bits_truncate(mode),
                );
            }
            UringOpDescriptor::FDataSync => {
                sqe.prep_fsync(op.fd, FsyncFlags::FSYNC_DATASYNC);
            }
            UringOpDescriptor::Connect(addr) => {
                sqe.prep_connect(op.fd, &*addr);
            }

            UringOpDescriptor::LinkTimeout(timespec) => {
                sqe.prep_link_timeout(&*timespec);
            }

            UringOpDescriptor::Accept(addr) => {
                sqe.prep_accept(op.fd, Some(&mut *addr), SockFlag::SOCK_CLOEXEC);
            }

            UringOpDescriptor::Fallocate(offset, size, flags) => {
                let flags = FallocateFlags::from_bits_truncate(flags);
                sqe.prep_fallocate(op.fd, offset, size, flags);
            }
            UringOpDescriptor::Statx(path, statx_buf) => {
                let flags = StatxFlags::AT_STATX_SYNC_AS_STAT | StatxFlags::AT_NO_AUTOMOUNT;
                let mode = StatxMode::from_bits_truncate(0x7ff);

                let path = CStr::from_ptr(path as _);
                sqe.prep_statx(-1, path, flags, mode, &mut *statx_buf);
            }
            UringOpDescriptor::Timeout(timespec) => {
                sqe.prep_timeout(&*timespec, 0, TimeoutFlags::empty());
            }
            UringOpDescriptor::TimeoutRemove(timer) => {
                sqe.prep_timeout_remove(timer as _);
            }
            UringOpDescriptor::Close => {
                sqe.prep_close(op.fd);
            }
            UringOpDescriptor::ReadFixed(pos, len) => {
                let mut buf = buffer_allocation(len).expect("Buffer allocation failed");
                let src = peek_source(from_user_data(op.user_data));

                match &mut *src.source_type.borrow_mut() {
                    SourceType::Read(PollableStatus::NonPollable(DirectIO::Disabled), slot) => {
                        sqe.prep_read(op.fd, buf.as_bytes_mut(), pos);
                        *slot = Some(IOBuffer::Dma(buf));
                    }
                    SourceType::Read(_, slot) => {
                        match buf.uring_buffer_id() {
                            None => {
                                sqe.prep_read(op.fd, buf.as_bytes_mut(), pos);
                            }
                            Some(idx) => {
                                sqe.prep_read_fixed(op.fd, buf.as_bytes_mut(), pos, idx);
                            }
                        };
                        *slot = Some(IOBuffer::Dma(buf));
                    }
                    _ => unreachable!(),
                };
            }

            UringOpDescriptor::WriteFixed(ptr, len, pos, buf_index) => {
                let buf = std::slice::from_raw_parts(ptr, len);
                sqe.prep_write_fixed(op.fd, buf, pos, buf_index as _);
            }

            UringOpDescriptor::SockSend(ptr, len, flags) => {
                let buf = std::slice::from_raw_parts(ptr, len);
                sqe.prep_send(
                    op.fd,
                    buf,
                    MsgFlags::from_bits_unchecked(flags | MSG_ZEROCOPY),
                );
            }

            UringOpDescriptor::SockSendMsg(hdr, flags) => {
                sqe.prep_sendmsg(
                    op.fd,
                    hdr,
                    MsgFlags::from_bits_unchecked(flags | MSG_ZEROCOPY),
                );
            }

            UringOpDescriptor::SockRecv(len, flags) => {
                let mut buf = DmaBuffer::new(len).expect("failed to allocate buffer");
                sqe.prep_recv(
                    op.fd,
                    buf.as_bytes_mut(),
                    MsgFlags::from_bits_unchecked(flags),
                );

                let src = peek_source(from_user_data(op.user_data));
                match &mut *src.source_type.borrow_mut() {
                    SourceType::SockRecv(slot) => {
                        *slot = Some(buf);
                    }
                    _ => unreachable!(),
                };
            }

            UringOpDescriptor::SockRecvMsg(len, flags) => {
                let mut buf = DmaBuffer::new(len).expect("failed to allocate buffer");
                let src = peek_source(from_user_data(op.user_data));
                match &mut *src.source_type.borrow_mut() {
                    SourceType::SockRecvMsg(slot, iov, hdr, msg_name) => {
                        iov.iov_base = buf.as_mut_ptr() as *mut libc::c_void;
                        iov.iov_len = len;

                        let msg_namelen = std::mem::size_of::<nix::sys::socket::sockaddr_storage>()
                            as libc::socklen_t;
                        hdr.msg_name = msg_name.as_mut_ptr() as *mut libc::c_void;
                        hdr.msg_namelen = msg_namelen;
                        hdr.msg_iov = iov as *mut libc::iovec;
                        hdr.msg_iovlen = 1;

                        sqe.prep_recvmsg(
                            op.fd,
                            hdr as *mut libc::msghdr,
                            MsgFlags::from_bits_unchecked(flags),
                        );
                        *slot = Some(buf);
                    }
                    _ => unreachable!(),
                };
            }
            UringOpDescriptor::Nop => sqe.prep_nop(),
        }
        sqe.set_user_data(user_data);
        sqe.set_flags(op.flags);
    }
<<<<<<< HEAD
    sqe.set_user_data(user_data);
=======
}

fn transmute_error(res: io::Result<u32>) -> io::Result<usize> {
    res.map(|x| x as usize) // iou standardized on u32, which is good for low level but for higher layers usize is
        // better
        .map_err(|x| {
            // Convert CANCELED to TimedOut. This will be the case for linked sqes with a
            // timeout, and if we wanted to be really strict we'd check. But if
            // the operation is truly cancelled no one will check the result,
            // and we have no other use case for cancel at the moment so keep it simple
            if let Some(libc::ECANCELED) = x.raw_os_error() {
                io::Error::from_raw_os_error(libc::ETIMEDOUT)
            } else {
                x
            }
        })
>>>>>>> 3d3172a4
}

fn process_one_event<F>(
    cqe: Option<iou::CQE>,
    try_process: F,
    wakers: &mut Vec<Waker>,
) -> Option<()>
where
    F: FnOnce(&InnerSource) -> Option<()>,
{
    if let Some(value) = cqe {
        // No user data is POLL_REMOVE or CANCEL, we won't process.
        if value.user_data() == 0 {
            return Some(());
        }

        let src = consume_source(from_user_data(value.user_data()));

        let result = value.result();

        if try_process(&*src).is_none() {
            let mut w = src.wakers.borrow_mut();
            w.result = Some(transmute_error(result));
            if let Some(waiter) = w.waiter.take() {
                wakers.push(waiter);
            }
        }
        return Some(());
    }
    None
}

type SourceMap = FreeList<Rc<InnerSource>>;
pub(crate) type SourceId = Idx<Rc<InnerSource>>;
fn from_user_data(user_data: u64) -> SourceId {
    SourceId::from_raw((user_data - 1) as usize)
}
fn to_user_data(id: SourceId) -> u64 {
    id.to_raw() as u64 + 1
}

thread_local!(static SOURCE_MAP: RefCell<SourceMap> = Default::default());

fn add_source(source: &Source, queue: ReactorQueue) -> SourceId {
    SOURCE_MAP.with(|x| {
        let item = source.inner.clone();
        let id = x.borrow_mut().alloc(item);
        source.inner.enqueued.set(Some(EnqueuedSource {
            id,
            queue: queue.clone(),
        }));
        id
    })
}

fn peek_source(id: SourceId) -> Rc<InnerSource> {
    SOURCE_MAP.with(|x| Rc::clone(&x.borrow()[id]))
}

fn consume_source(id: SourceId) -> Rc<InnerSource> {
    SOURCE_MAP.with(|x| {
        let source = x.borrow_mut().dealloc(id);
        source.enqueued.set(None);
        source
    })
}

#[derive(Debug)]
pub(crate) struct UringQueueState {
    submissions: VecDeque<UringDescriptor>,
    cancellations: VecDeque<UringDescriptor>,
}

pub(crate) type ReactorQueue = Rc<RefCell<UringQueueState>>;

impl UringQueueState {
    fn with_capacity(cap: usize) -> ReactorQueue {
        Rc::new(RefCell::new(UringQueueState {
            submissions: VecDeque::with_capacity(cap),
            cancellations: VecDeque::new(),
        }))
    }

    fn cancel_request(&mut self, id: SourceId) {
        let found = self
            .submissions
            .iter()
            .position(|el| el.user_data == to_user_data(id));
        match found {
            Some(idx) => {
                self.submissions.remove(idx);
                // We never submitted the request, so it's safe to consume
                // source here -- kernel didn't see our buffers.
                consume_source(id);
            }
            // We are cancelling this request, but it is already submitted.
            // This means that the kernel might be using the buffers right
            // now, so we delay `consume_source` until we consume the
            // corresponding event from the completion queue.
            None => self.cancellations.push_back(UringDescriptor {
                args: UringOpDescriptor::Cancel(to_user_data(id)),
                fd: -1,
                flags: SubmissionFlags::empty(),
                user_data: 0,
            }),
        }
    }
}

trait UringCommon {
    fn submission_queue(&mut self) -> ReactorQueue;
    fn submit_sqes(&mut self) -> io::Result<usize>;
    fn needs_kernel_enter(&self) -> bool;
    // None if it wasn't possible to acquire an sqe. Some(true) if it was possible
    // and there was something to dispatch. Some(false) if there was nothing to
    // dispatch
    fn submit_one_event(&mut self, queue: &mut VecDeque<UringDescriptor>) -> Option<bool>;
    fn consume_one_event(&mut self, wakers: &mut Vec<Waker>) -> Option<()>;
    fn name(&self) -> &'static str;
    fn registrar(&self) -> iou::Registrar<'_>;

    fn consume_sqe_queue(
        &mut self,
        queue: &mut VecDeque<UringDescriptor>,
        mut dispatch: bool,
    ) -> io::Result<usize> {
        loop {
            match self.submit_one_event(queue) {
                None => {
                    dispatch = true;
                    break;
                }
                Some(true) => {}
                Some(false) => break,
            }
        }

        if dispatch && self.needs_kernel_enter() {
            self.submit_sqes()
        } else {
            Ok(0)
        }
    }

    // We will not dispatch the cancellation queue unless we need to.
    // Dispatches will come from the submission queue.
    fn consume_cancellation_queue(&mut self) -> io::Result<usize> {
        let q = self.submission_queue();
        let mut queue = q.borrow_mut();
        self.consume_sqe_queue(&mut queue.cancellations, false)
    }

    fn consume_submission_queue(&mut self) -> io::Result<usize> {
        let q = self.submission_queue();
        let mut queue = q.borrow_mut();
        self.consume_sqe_queue(&mut queue.submissions, true)
    }

    fn consume_completion_queue(&mut self, wakers: &mut Vec<Waker>) -> usize {
        let mut completed: usize = 0;
        loop {
            if self.consume_one_event(wakers).is_none() {
                break;
            }
            completed += 1;
        }
        completed
    }

    // It is important to process cancellations as soon as we see them,
    // which is why they go into a separate queue. The reason is that
    // cancellations can be racy if they are left to their own devices.
    //
    // Imagine that you have a write request to fd 3 and wants to cancel it.
    // But before the cancellation is run fd 3 gets closed and another file
    // is opened with the same fd.
    fn flush_cancellations(&mut self, wakers: &mut Vec<Waker>) {
        let mut cnt = 0;
        loop {
            if self.consume_cancellation_queue().is_ok() {
                break;
            }
            self.consume_completion_queue(wakers);
            cnt += 1;
            if cnt > 1_000_000 {
                panic!(
                    "i tried literally a million times but couldn't flush to the {} ring",
                    self.name()
                );
            }
        }
        self.consume_completion_queue(wakers);
    }
}

struct PollRing {
    ring: iou::IoUring,
    size: usize,
    submission_queue: ReactorQueue,
    submitted: u64,
    completed: u64,
    allocator: Rc<UringBufferAllocator>,
}

impl PollRing {
    fn new(size: usize, allocator: Rc<UringBufferAllocator>) -> io::Result<Self> {
        let ring = iou::IoUring::new_with_flags(
            size as _,
            iou::SetupFlags::IOPOLL,
            iou::SetupFeatures::empty(),
        )?;
        Ok(PollRing {
            submitted: 0,
            completed: 0,
            size,
            ring,
            submission_queue: UringQueueState::with_capacity(size * 4),
            allocator,
        })
    }

    fn can_sleep(&self) -> bool {
        self.submitted == self.completed
    }

    pub(crate) fn alloc_dma_buffer(&mut self, size: usize) -> DmaBuffer {
        self.allocator.new_buffer(size).unwrap()
    }
}

impl UringCommon for PollRing {
    fn name(&self) -> &'static str {
        "poll"
    }

    fn registrar(&self) -> iou::Registrar<'_> {
        self.ring.registrar()
    }

    fn needs_kernel_enter(&self) -> bool {
        // if we submitted anything, we will have the submission count
        // differing from the completion count and can_sleep will be false.
        //
        // So only need to check for that.
        !self.can_sleep()
    }

    fn submission_queue(&mut self) -> ReactorQueue {
        self.submission_queue.clone()
    }

    fn submit_sqes(&mut self) -> io::Result<usize> {
        if self.submitted != self.completed {
            let res = self.ring.submit_sqes()?;
            Ok(res as usize)
        } else {
            Ok(0)
        }
    }

    fn consume_one_event(&mut self, wakers: &mut Vec<Waker>) -> Option<()> {
        process_one_event(self.ring.peek_for_cqe(), |_| None, wakers).map(|x| {
            self.completed += 1;
            x
        })
    }

    fn submit_one_event(&mut self, queue: &mut VecDeque<UringDescriptor>) -> Option<bool> {
        if queue.is_empty() {
            return Some(false);
        }

        // find position of first element without a link
        let chain_len = match queue.iter().position(|sqe| {
            !sqe.flags
                .intersects(SubmissionFlags::IO_LINK | SubmissionFlags::IO_HARDLINK)
        }) {
            Some(pos) => pos,
            None => panic!(
                "Unterminated SQE link chain: internal source prep bug, {:?}",
                queue
            ),
        };

        if chain_len + 1 > self.size {
            panic!(
                "Link chain length ({:?}) overflows submission queue bounds ({:?}): {:?}",
                chain_len + 1,
                self.size,
                queue
            );
        }

        if let Some(sqes) = self.ring.prepare_sqes(chain_len as u32 + 1) {
            for mut sqe in sqes {
                self.submitted += 1;
                let op = queue.pop_front().unwrap();
                let allocator = self.allocator.clone();
                fill_sqe(&mut sqe, &op, move |size| allocator.new_buffer(size));
            }
            Some(true)
        } else {
            None
        }
    }
}

impl InnerSource {
    pub(crate) fn update_source_type(&self, source_type: SourceType) -> SourceType {
        std::mem::replace(&mut *self.source_type.borrow_mut(), source_type)
    }
}

impl Source {
    pub(crate) fn set_timeout(&self, d: Duration) -> Option<Duration> {
        let mut t = self.inner.timeout.borrow_mut();
        let old = *t;
        *t = Some(TimeSpec64::from(d));
        old.map(Duration::from)
    }

    fn timeout_ref(&self) -> Ref<'_, Option<TimeSpec64>> {
        self.inner.timeout.borrow()
    }

    pub(crate) fn latency_req(&self) -> Latency {
        self.inner.io_requirements.latency_req
    }

    fn source_type(&self) -> Ref<'_, SourceType> {
        self.inner.source_type.borrow()
    }

    pub(crate) fn source_type_mut(&self) -> RefMut<'_, SourceType> {
        self.inner.source_type.borrow_mut()
    }

    pub(crate) fn extract_source_type(&self) -> SourceType {
        self.inner.update_source_type(SourceType::Invalid)
    }

    pub(crate) fn extract_dma_buffer(&mut self) -> DmaBuffer {
        let stype = self.extract_source_type();
        match stype {
            SourceType::Read(_, Some(IOBuffer::Dma(buffer))) => buffer,
            SourceType::Write(_, IOBuffer::Dma(buffer)) => buffer,
            x => panic!("Could not extract buffer. Source: {:?}", x),
        }
    }

    pub(crate) fn extract_buffer(&mut self) -> Vec<u8> {
        let stype = self.extract_source_type();
        match stype {
            SourceType::Read(_, Some(IOBuffer::Buffered(buffer))) => buffer,
            SourceType::Write(_, IOBuffer::Buffered(buffer)) => buffer,
            x => panic!("Could not extract buffer. Source: {:?}", x),
        }
    }

    pub(crate) fn take_result(&self) -> Option<io::Result<usize>> {
        let mut w = self.inner.wakers.borrow_mut();
        match w.result.take() {
            None => None,
            Some(x) => Some(x.map(|x| x as usize)),
        }
    }

    pub(crate) fn has_result(&self) -> bool {
        let w = self.inner.wakers.borrow();
        w.result.is_some()
    }

    pub(crate) fn add_waiter(&self, waker: Waker) {
        let mut w = self.inner.wakers.borrow_mut();
        w.waiter.replace(waker);
    }

    pub(crate) fn raw(&self) -> RawFd {
        self.inner.raw
    }
}

impl Drop for Source {
    fn drop(&mut self) {
        if let Some(EnqueuedSource { id, queue }) = self.inner.enqueued.take() {
            queue.borrow_mut().cancel_request(id);
        }
    }
}

struct SleepableRing {
    ring: iou::IoUring,
    size: usize,
    submission_queue: ReactorQueue,
    waiting_submission: usize,
    name: &'static str,
    allocator: Rc<UringBufferAllocator>,
}

impl SleepableRing {
    fn new(
        size: usize,
        name: &'static str,
        allocator: Rc<UringBufferAllocator>,
    ) -> io::Result<Self> {
        assert_eq!(*IO_URING_RECENT_ENOUGH, true);
        Ok(SleepableRing {
            ring: iou::IoUring::new(size as _)?,
            size,
            submission_queue: UringQueueState::with_capacity(size * 4),
            waiting_submission: 0,
            name,
            allocator,
        })
    }

    fn ring_fd(&self) -> RawFd {
        self.ring.raw().ring_fd
    }

    fn arm_timer(&mut self, d: Duration) -> Source {
        let source = Source::new(
            IoRequirements::default(),
            -1,
            SourceType::Timeout(TimeSpec64::from(d)),
        );
        let new_id = add_source(&source, self.submission_queue.clone());
        let op = match &*source.source_type() {
            SourceType::Timeout(ts) => UringOpDescriptor::Timeout(&ts.raw as *const _),
            _ => unreachable!(),
        };

        // This assumes SQEs will be processed in the order they are
        // seen. Because remove does not do anything asynchronously
        // and is processed inline there is no need to link sqes.
        let q = self.submission_queue();
        let mut queue = q.borrow_mut();
        queue.submissions.push_front(UringDescriptor {
            args: op,
            fd: -1,
            flags: SubmissionFlags::empty(),
            user_data: to_user_data(new_id),
        });
        // No need to submit, the next ring enter will submit for us. Because
        // we just flushed and we got put in front of the queue we should get a SQE.
        // Still it would be nice to verify if we did.
        source
    }

    fn install_eventfd(&mut self, eventfd_src: &Source) -> bool {
        if let Some(mut sqe) = self.ring.prepare_sqe() {
            self.waiting_submission += 1;
            // Now must wait on the eventfd in case someone wants to wake us up.
            // If we can't then we can't sleep and will just bail immediately
            let op = UringDescriptor {
                fd: eventfd_src.raw(),
                flags: SubmissionFlags::empty(),
                user_data: to_user_data(add_source(eventfd_src, self.submission_queue.clone())),
                args: UringOpDescriptor::Read(0, 8),
            };
            let allocator = self.allocator.clone();
            fill_sqe(&mut sqe, &op, |size| allocator.new_buffer(size));
            true
        } else {
            false
        }
    }

    fn sleep(&mut self, link: &mut Source, eventfd_src: &Source) -> io::Result<usize> {
        if let Some(mut sqe) = self.ring.prepare_sqe() {
            self.waiting_submission += 1;

            let op = UringDescriptor {
                fd: link.raw(),
                flags: SubmissionFlags::empty(),
                user_data: to_user_data(add_source(link, self.submission_queue.clone())),
                args: UringOpDescriptor::PollAdd(common_flags() | read_flags()),
            };
            fill_sqe(&mut sqe, &op, DmaBuffer::new);
        } else {
            // Can't link rings because we ran out of CQEs. Just can't sleep.
            // Submit what we have, once we're out of here we'll consume them
            // and at some point will be able to sleep again.
            return self.ring.submit_sqes().map(|x| x as usize);
        }

        let res = eventfd_src.take_result();
        match res {
            None => {
                // We already have the eventfd registered and nobody woke us up so far.
                // Just proceed to sleep
                self.ring.submit_sqes_and_wait(1).map(|x| x as usize)
            }
            Some(res) => {
                if self.install_eventfd(eventfd_src) {
                    // Do not expect any failures reading from eventfd. This will panic if we
                    // failed.
                    res.unwrap();
                    // Now must wait on the eventfd in case someone wants to wake us up.
                    // If we can't then we can't sleep and will just bail immediately
                    self.ring.submit_sqes_and_wait(1).map(|x| x as usize)
                } else {
                    self.ring.submit_sqes().map(|x| x as usize)
                }
            }
        }
    }
}

impl UringCommon for SleepableRing {
    fn name(&self) -> &'static str {
        self.name
    }

    fn registrar(&self) -> iou::Registrar<'_> {
        self.ring.registrar()
    }

    fn needs_kernel_enter(&self) -> bool {
        self.waiting_submission > 0
    }

    fn submission_queue(&mut self) -> ReactorQueue {
        self.submission_queue.clone()
    }

    fn submit_sqes(&mut self) -> io::Result<usize> {
        let x = self.ring.submit_sqes()? as usize;
        self.waiting_submission -= x;
        Ok(x)
    }

    fn consume_one_event(&mut self, wakers: &mut Vec<Waker>) -> Option<()> {
        process_one_event(
            self.ring.peek_for_cqe(),
            |source| match &mut *source.source_type.borrow_mut() {
                SourceType::LinkRings => Some(()),
                SourceType::Timeout(_) => Some(()),
                _ => None,
            },
            wakers,
        )
    }

    fn submit_one_event(&mut self, queue: &mut VecDeque<UringDescriptor>) -> Option<bool> {
        if queue.is_empty() {
            return Some(false);
        }

        // find position of first element without a link
        let chain_len = match queue.iter().position(|sqe| {
            !sqe.flags
                .intersects(SubmissionFlags::IO_LINK | SubmissionFlags::IO_HARDLINK)
        }) {
            Some(pos) => pos,
            None => panic!(
                "Unterminated SQE link chain: internal source prep bug, {:?}",
                queue
            ),
        };

        if chain_len + 1 > self.size {
            panic!(
                "Link chain length ({:?}) overflows submission queue bounds ({:?}): {:?}",
                chain_len + 1,
                self.size,
                queue
            );
        }

        if let Some(sqes) = self.ring.prepare_sqes(chain_len as u32 + 1) {
            for mut sqe in sqes {
                self.waiting_submission += 1;
                let op = queue.pop_front().unwrap();
                let allocator = self.allocator.clone();
                fill_sqe(&mut sqe, &op, move |size| allocator.new_buffer(size));
            }
            Some(true)
        } else {
            None
        }
    }
}

pub(crate) struct Reactor {
    // FIXME: it is starting to feel we should clean this up to a Inner pattern
    main_ring: RefCell<SleepableRing>,
    latency_ring: RefCell<SleepableRing>,
    poll_ring: RefCell<PollRing>,

    timeout_src: Cell<Option<Source>>,

    link_fd: RawFd,

    // This keeps the eventfd alive. Drop will close it when we're done
    notifier: Arc<sys::SleepNotifier>,
    // This is the source used to handle the notifications into the ring
    eventfd_src: Source,
}

fn common_flags() -> PollFlags {
    PollFlags::POLLERR | PollFlags::POLLHUP | PollFlags::POLLNVAL
}

/// Epoll flags for all possible readability events.
fn read_flags() -> PollFlags {
    PollFlags::POLLIN | PollFlags::POLLPRI
}

macro_rules! consume_rings {
    (into $output:expr; $( $ring:expr ),+ ) => {{
        let mut consumed = 0;
        $(
            consumed += $ring.consume_completion_queue($output);
        )*
        consumed
    }}
}
macro_rules! flush_cancellations {
    (into $output:expr; $( $ring:expr ),+ ) => {{
        $(
            $ring.flush_cancellations($output);
        )*
    }}
}

macro_rules! flush_rings {
    ($( $ring:expr ),+ ) => {{
        $(
            $ring.consume_submission_queue()?;
        )*
        let ret : io::Result<()> = Ok(());
        ret
    }}
}

const fn align_up(v: usize, align: usize) -> usize {
    (v + align - 1) & !(align - 1)
}

impl Reactor {
    pub(crate) fn new(
        notifier: Arc<sys::SleepNotifier>,
        mut io_memory: usize,
    ) -> io::Result<Reactor> {
        const MIN_MEMLOCK_LIMIT: u64 = 512 * 1024;
        let (memlock_limit, _) = Resource::MEMLOCK.get()?;
        if memlock_limit < MIN_MEMLOCK_LIMIT {
            return Err(Error::new(
                ErrorKind::Other,
                format!(
                    "The memlock resource limit is too low: {} (recommended {})",
                    memlock_limit, MIN_MEMLOCK_LIMIT
                ),
            ));
        }

        // always have at least some small amount of memory for the slab
        io_memory = std::cmp::max(align_up(io_memory, 4096), 65536);

        let allocator = Rc::new(UringBufferAllocator::new(io_memory));
        let registry = vec![allocator.as_bytes()];

        let mut main_ring = SleepableRing::new(128, "main", allocator.clone())?;
        let poll_ring = PollRing::new(128, allocator.clone())?;

        match main_ring.registrar().register_buffers_by_ref(&registry) {
            Err(x) => warn!(
                "Error: registering buffers in the main ring. Skipping{:#?}",
                x
            ),
            Ok(_) => match poll_ring.registrar().register_buffers_by_ref(&registry) {
                Err(x) => {
                    warn!(
                        "Error: registering buffers in the poll ring. Skipping{:#?}",
                        x
                    );
                    main_ring.registrar().unregister_buffers().unwrap();
                }
                Ok(_) => {
                    allocator.activate_registered_buffers(0);
                }
            },
        }

        let latency_ring = SleepableRing::new(128, "latency", allocator.clone())?;
        let link_fd = latency_ring.ring_fd();

        let eventfd_src = Source::new(
            IoRequirements::default(),
            notifier.eventfd_fd(),
            SourceType::Read(PollableStatus::NonPollable(DirectIO::Disabled), None),
        );
        assert_eq!(main_ring.install_eventfd(&eventfd_src), true);

        Ok(Reactor {
            main_ring: RefCell::new(main_ring),
            latency_ring: RefCell::new(latency_ring),
            poll_ring: RefCell::new(poll_ring),
            timeout_src: Cell::new(None),
            link_fd,
            notifier,
            eventfd_src,
        })
    }

    pub(crate) fn id(&self) -> usize {
        self.notifier.id()
    }

    pub(crate) fn alloc_dma_buffer(&self, size: usize) -> DmaBuffer {
        let mut poll_ring = self.poll_ring.borrow_mut();
        poll_ring.alloc_dma_buffer(size)
    }

    pub(crate) fn write_dma(&self, source: &Source, pos: u64) {
        let op = match &*source.source_type() {
            SourceType::Write(
                PollableStatus::NonPollable(DirectIO::Disabled),
                IOBuffer::Dma(buf),
            ) => UringOpDescriptor::Write(buf.as_ptr(), buf.len(), pos),
            SourceType::Write(_, IOBuffer::Dma(buf)) => match buf.uring_buffer_id() {
                Some(id) => UringOpDescriptor::WriteFixed(buf.as_ptr(), buf.len(), pos, id),
                None => UringOpDescriptor::Write(buf.as_ptr(), buf.len(), pos),
            },
            x => panic!("Unexpected source type for write: {:?}", x),
        };
        self.queue_storage_io_request(source, op);
    }

    pub(crate) fn write_buffered(&self, source: &Source, pos: u64) {
        let op = match &*source.source_type() {
            SourceType::Write(
                PollableStatus::NonPollable(DirectIO::Disabled),
                IOBuffer::Buffered(buf),
            ) => UringOpDescriptor::Write(buf.as_ptr() as *const u8, buf.len(), pos),
            x => panic!("Unexpected source type for write: {:?}", x),
        };
        self.queue_standard_request(source, op);
    }

    pub(crate) fn read_dma(&self, source: &Source, pos: u64, size: usize) {
        let op = UringOpDescriptor::ReadFixed(pos, size);
        self.queue_storage_io_request(source, op);
    }

    pub(crate) fn read_buffered(&self, source: &Source, pos: u64, size: usize) {
        let op = UringOpDescriptor::Read(pos, size);
        self.queue_standard_request(source, op);
    }

    pub(crate) fn send(&self, source: &Source, flags: MsgFlags) {
        let op = match &*source.source_type() {
            SourceType::SockSend(buf) => {
                UringOpDescriptor::SockSend(buf.as_ptr() as *const u8, buf.len(), flags.bits())
            }
            _ => unreachable!(),
        };
        self.queue_standard_request(source, op);
    }

    pub(crate) fn sendmsg(&self, source: &Source, flags: MsgFlags) {
        let op = match &mut *source.source_type_mut() {
            SourceType::SockSendMsg(_, iov, hdr, addr) => {
                let (msg_name, msg_namelen) = addr.as_ffi_pair();
                let msg_name = msg_name as *const nix::sys::socket::sockaddr as *mut libc::c_void;

                hdr.msg_iov = iov as *mut libc::iovec;
                hdr.msg_iovlen = 1;
                hdr.msg_name = msg_name;
                hdr.msg_namelen = msg_namelen;

                UringOpDescriptor::SockSendMsg(hdr, flags.bits())
            }
            _ => unreachable!(),
        };
        self.queue_standard_request(source, op);
    }

    pub(crate) fn poll(&self, source: &Source, options: PollFlags) {
        let op = UringOpDescriptor::PollAdd(options);
        self.queue_standard_request(source, op);
    }

    /// This basically works as a "flush" to tell the kernel to start processing
    /// stuff on the TX ring. Hopefully, it'll mostly not need to be woken
    /// up (idle), but that probably depends on the workload.
    ///
    /// The advantage of this is that the call to the kernel can be batched up
    /// by the reactor.
    pub(crate) fn kick_tx(&self, source: &Source) {
        let op = UringOpDescriptor::SockSend(ptr::null(), 0, MsgFlags::empty().bits());
        self.queue_standard_request(source, op);
    }

    pub(crate) fn recv(&self, source: &Source, len: usize, flags: MsgFlags) {
        let op = UringOpDescriptor::SockRecv(len, flags.bits());
        self.queue_standard_request(source, op);
    }

    pub(crate) fn recvmsg(&self, source: &Source, len: usize, flags: MsgFlags) {
        let op = UringOpDescriptor::SockRecvMsg(len, flags.bits());
        self.queue_standard_request(source, op);
    }

    pub(crate) fn connect(&self, source: &Source) {
        let op = match &*source.source_type() {
            SourceType::Connect(addr) => UringOpDescriptor::Connect(addr as *const SockAddr),
            x => panic!("Unexpected source type for connect: {:?}", x),
        };
        self.queue_standard_request(source, op);
    }

    pub(crate) fn accept(&self, source: &Source) {
        let op = match &mut *source.source_type_mut() {
            SourceType::Accept(addr) => UringOpDescriptor::Accept(addr as *mut SockAddrStorage),
            x => panic!("Unexpected source type for accept: {:?}", x),
        };
        self.queue_standard_request(source, op);
    }

    pub(crate) fn fdatasync(&self, source: &Source) {
        self.queue_standard_request(source, UringOpDescriptor::FDataSync);
    }

    pub(crate) fn fallocate(&self, source: &Source, offset: u64, size: u64, flags: libc::c_int) {
        let op = UringOpDescriptor::Fallocate(offset, size, flags);
        self.queue_standard_request(source, op);
    }

    pub(crate) fn close(&self, source: &Source) {
        let op = UringOpDescriptor::Close;
        self.queue_standard_request(source, op);
    }

    pub(crate) fn statx(&self, source: &Source) {
        let op = match &*source.source_type() {
            SourceType::Statx(path, buf) => {
                let path = path.as_c_str().as_ptr();
                let buf = buf.as_ptr();
                UringOpDescriptor::Statx(path as _, buf)
            }
            _ => panic!("Unexpected source for statx operation"),
        };
        self.queue_standard_request(source, op);
    }

    pub(crate) fn open_at(&self, source: &Source, flags: libc::c_int, mode: libc::mode_t) {
        let pathptr = match &*source.source_type() {
            SourceType::Open(cstring) => cstring.as_c_str().as_ptr(),
            _ => panic!("Wrong source type!"),
        };
        let op = UringOpDescriptor::Open(pathptr as _, flags, mode as _);
        self.queue_standard_request(source, op);
    }

    #[cfg(feature = "bench")]
    pub(crate) fn nop(&self, source: &Source) {
        self.queue_standard_request(source, UringOpDescriptor::Nop)
    }

    // io_uring can return EBUSY when the CQE queue is full and we try to push more
    // requests. This is fine: we just need to make sure that we don't sleep and
    // that we dont' failed rushed polls. So we just ignore this error
    fn busy_ok(x: std::io::Error) -> io::Result<usize> {
        match x.raw_os_error() {
            Some(libc::EBUSY) => Ok(0),
            Some(_) => Err(x),
            None => Err(x),
        }
    }

    // We want to go to sleep but we can only go to sleep in one of the rings,
    // as we only have one thread. There are more than one sleepable rings, so
    // what we do is we take advantage of the fact that the ring's ring_fd is
    // pollable and register a POLL_ADD event into the ring we will wait on.
    //
    // We may not be able to register an SQE at this point, so we return an Error
    // and will just not sleep.
    fn link_rings_and_sleep(
        &self,
        ring: &mut SleepableRing,
        eventfd_src: &Source,
    ) -> io::Result<()> {
        let mut link_rings = Source::new(
            IoRequirements::default(),
            self.link_fd,
            SourceType::LinkRings,
        );
        ring.sleep(&mut link_rings, eventfd_src)
            .or_else(Self::busy_ok)?;
        Ok(())
    }

    fn simple_poll(ring: &RefCell<dyn UringCommon>, wakers: &mut Vec<Waker>) -> io::Result<()> {
        let mut ring = ring.borrow_mut();
        ring.consume_submission_queue().or_else(Self::busy_ok)?;
        ring.consume_completion_queue(wakers);
        Ok(())
    }

    pub(crate) fn rush_dispatch(
        &self,
        latency: Option<Latency>,
        wakers: &mut Vec<Waker>,
    ) -> io::Result<()> {
        match latency {
            None => Self::simple_poll(&self.poll_ring, wakers),
            Some(Latency::NotImportant) => Self::simple_poll(&self.main_ring, wakers),
            Some(Latency::Matters(_)) => Self::simple_poll(&self.latency_ring, wakers),
        }
    }

    // This function can be passed two timers. Because they play different roles we
    // keep them separate instead of overloading the same parameter.
    //
    // * The first is the preempt timer. It is designed to take the current task
    //   queue out of the cpu. If nothing else fires in the latency ring the preempt
    //   timer will, making need_preempt return true. Currently we always install a
    //   preempt timer in the upper layers but from the point of view of the
    //   io_uring implementation it is optional: it is perfectly valid not to have
    //   one. Preempt timers are installed by Glommio executor runtime.
    //
    // * The second is the user timer. It is installed per a user request when the
    //   user creates a Timer (or TimerAction).
    //
    // At some level, those are both just timers and can be coalesced. And they
    // certainly are: if there is a user timer that needs to fire in 1ms and we
    // want the preempt_timer to also fire around 1ms, there is no need to
    // register two timers. At the end of the day, all that matters is that the
    // latency ring flares and that we leave the CPU. That is because unlike I/O, we
    // don't have one Source per timer, and parking.rs just keeps them on a wheel
    // and just tell us about what is the next expiration.
    //
    // However they are also different. The main source of difference is sleep and
    // wake behavior:
    //
    // * When there is no more work to do and we go to sleep, we do not want to
    //   register the preempt timer: it is designed to fire periodically to take us
    //   out of the CPU and if there is no task queue running, we don't want to wake
    //   up and spend power just for that. However if there is a user timer that
    //   needs to fire in the future we must register it. Otherwise we will sleep
    //   and never wake up.
    //
    // * The user timer point of expiration never changes. So once we register it we
    //   don't need to rearm it until it fires. But the preempt timer has to be
    //   rearmed every time. Moreover it needs to give every task queue a fair shot
    //   at running. So it needs to be rearmed as close as possible to the point
    //   where we *leave* this method. For instance: if we spin here for 3ms and the
    //   preempt timer is 10ms that would leave the next task queue just 7ms to run.
    pub(crate) fn wait<F>(
        &self,
        wakers: &mut Vec<Waker>,
        preempt_timer: Option<Duration>,
        user_timer: Option<Duration>,
        process_remote_channels: F,
    ) -> io::Result<bool>
    where
        F: Fn(&mut Vec<Waker>) -> usize,
    {
        let mut poll_ring = self.poll_ring.borrow_mut();
        let mut main_ring = self.main_ring.borrow_mut();
        let mut lat_ring = self.latency_ring.borrow_mut();

        // Cancel the old timer regardless of whether or not we can sleep:
        // if we won't sleep, we will register the new timer with its new
        // value.
        //
        // But if we will sleep, there might be a timer registered that needs
        // to be removed otherwise we'll wake up when it expires.
        drop(self.timeout_src.take());
        let mut should_sleep = match preempt_timer {
            None => true,
            Some(dur) => {
                self.timeout_src.set(Some(lat_ring.arm_timer(dur)));
                false
            }
        };

        // this will only dispatch if we run out of sqes. Which means until
        // flush_rings! nothing is really send to the kernel...
        flush_cancellations!(into wakers; main_ring, lat_ring, poll_ring);
        // ... which happens right here. If you ever reorder this code just
        // be careful about this dependency.
        flush_rings!(main_ring, lat_ring, poll_ring)?;
        consume_rings!(into wakers; lat_ring, poll_ring, main_ring);

        // If we generated any event so far, we can't sleep. Need to handle them.
        should_sleep &= wakers.is_empty() & poll_ring.can_sleep();

        if should_sleep {
            // We are about to go to sleep. It's ok to sleep, but if there
            // is a timer set, we need to make sure we wake up to handle it.
            if let Some(dur) = user_timer {
                self.timeout_src.set(Some(lat_ring.arm_timer(dur)));
                flush_rings!(lat_ring)?;
            }
            // From this moment on the remote executors are aware that we are sleeping
            // We have to sweep the remote channels function once more because since
            // last time until now it could be that something happened in a remote executor
            // that opened up room. If if did we bail on sleep and go process it.
            self.notifier.prepare_to_sleep();
            // See https://www.scylladb.com/2018/02/15/memory-barriers-seastar-linux/ for
            // details. This translates to sys_membarrier() /
            // MEMBARRIER_CMD_PRIVATE_EXPEDITED
            membarrier::heavy();
            if process_remote_channels(wakers) == 0 {
                self.link_rings_and_sleep(&mut main_ring, &self.eventfd_src)
                    .expect("some error");
                // woke up, so no need to notify us anymore.
                self.notifier.wake_up();
                // may have new cancellations related to the link ring fd.
                flush_cancellations!(into wakers; main_ring);
                flush_rings!(main_ring)?;
                consume_rings!(into wakers; lat_ring, poll_ring, main_ring);
            }
        }

        // A Note about need_preempt:
        //
        // If in the last call to consume_rings! some events completed, the tail and
        // head would have moved to match. So it does not matter that events were
        // generated after we registered the timer: since we consumed them here,
        // need_preempt() should be false at this point. As soon as the next event
        // in the preempt ring completes, though, then it will be true.
        Ok(should_sleep)
    }

    pub(crate) fn preempt_pointers(&self) -> (*const u32, *const u32) {
        let mut lat_ring = self.latency_ring.borrow_mut();
        let cq = unsafe { &lat_ring.ring.raw_mut().cq };
        (cq.khead, cq.ktail)
    }

    // RAII-close asynchronously files that were not closed explicitly.
    // We can't do this through a Source, because the Source will be dropped when
    // the file is dropped.
    pub(crate) fn async_close(&self, fd: RawFd) {
        let q = self.main_ring.borrow_mut().submission_queue();
        let mut queue = q.borrow_mut();
        queue.submissions.push_back(UringDescriptor {
            args: UringOpDescriptor::Close,
            fd,
            flags: SubmissionFlags::empty(),
            user_data: 0,
        });
    }

    fn queue_standard_request(&self, source: &Source, op: UringOpDescriptor) {
        let ring = match source.latency_req() {
            Latency::NotImportant => &self.main_ring,
            Latency::Matters(_) => &self.latency_ring,
        };
        queue_request_into_ring(ring, source, op)
    }

    fn queue_storage_io_request(&self, source: &Source, op: UringOpDescriptor) {
        let pollable = match &*source.source_type() {
            SourceType::Read(p, _) | SourceType::Write(p, _) => *p,
            _ => panic!("SourceType should declare if it supports poll operations"),
        };
        match pollable {
            PollableStatus::Pollable => queue_request_into_ring(&self.poll_ring, source, op),
            PollableStatus::NonPollable(_) => queue_request_into_ring(&self.main_ring, source, op),
        }
    }
}

fn queue_request_into_ring(
    ring: &RefCell<impl UringCommon>,
    source: &Source,
    descriptor: UringOpDescriptor,
) {
    let q = ring.borrow_mut().submission_queue();
    let id = add_source(source, Rc::clone(&q));

    let flags = match &*source.timeout_ref() {
        Some(_) => SubmissionFlags::IO_LINK,
        _ => SubmissionFlags::empty(),
    };

    let mut queue = q.borrow_mut();
    queue.submissions.push_back(UringDescriptor {
        args: descriptor,
        fd: source.raw(),
        flags,
        user_data: to_user_data(id),
    });

    if let Some(ref ts) = &*source.timeout_ref() {
        queue.submissions.push_back(UringDescriptor {
            args: UringOpDescriptor::LinkTimeout(&ts.raw as *const _),
            flags: SubmissionFlags::empty(),
            fd: -1,
            user_data: 0,
        });
    }
}

impl Drop for Reactor {
    fn drop(&mut self) {}
}

#[cfg(test)]
mod tests {
    use std::time::Instant;

    use super::*;

    #[test]
    fn timeout_smoke_test() {
        let notifier = sys::new_sleep_notifier().unwrap();
        let reactor = Reactor::new(notifier, 0).unwrap();

        fn timeout_source(millis: u64) -> (Source, UringOpDescriptor) {
            let source = Source::new(
                IoRequirements::default(),
                -1,
                SourceType::Timeout(TimeSpec64::from(Duration::from_millis(millis))),
            );
            let op = match &*source.source_type() {
                SourceType::Timeout(ts) => UringOpDescriptor::Timeout(&ts.raw as *const _),
                _ => unreachable!(),
            };
            (source, op)
        }

        let (fast, op) = timeout_source(50);
        reactor.queue_standard_request(&fast, op);

        let (slow, op) = timeout_source(150);
        reactor.queue_standard_request(&slow, op);

        let (lethargic, op) = timeout_source(300);
        reactor.queue_standard_request(&lethargic, op);

        let start = Instant::now();
        let mut wakers = Vec::new();
        reactor.wait(&mut wakers, None, None, |_| 0).unwrap();
        let elapsed_ms = start.elapsed().as_millis();
        assert!(50 <= elapsed_ms && elapsed_ms < 100);

        drop(slow); // Cancel this one.

        let mut wakers = Vec::new();
        reactor.wait(&mut wakers, None, None, |_| 0).unwrap();
        let elapsed_ms = start.elapsed().as_millis();
        assert!(300 <= elapsed_ms && elapsed_ms < 350);
    }

    #[test]
    fn allocator() {
        let l = Layout::from_size_align(10 << 20, 4 << 10).unwrap();
        let (data, mut allocator) = unsafe {
            let data = alloc::alloc::alloc(l) as *mut u8;
            assert_eq!(data as usize & 4095, 0);
            let data = std::ptr::NonNull::new(data).unwrap();
            (
                data,
                BuddyAlloc::new(BuddyAllocParam::new(data.as_ptr(), l.size(), l.align())),
            )
        };
        let x = allocator.malloc(4096);
        assert_eq!(x as usize & 4095, 0);
        let x = allocator.malloc(1024);
        assert_eq!(x as usize & 4095, 0);
        let x = allocator.malloc(1);
        assert_eq!(x as usize & 4095, 0);
        unsafe { alloc::alloc::dealloc(data.as_ptr(), l) }
    }

    #[test]
    fn allocator_exhaustion() {
        // The allocator fails with a single page, because it needs extra metadata
        // space
        let al = Rc::new(UringBufferAllocator::new(8192));
        al.activate_registered_buffers(1234);
        let x = al.new_buffer(4096).unwrap();
        let y = al.new_buffer(4096).unwrap();

        match x.uring_buffer_id() {
            Some(x) => assert_eq!(x, 1234),
            None => panic!("Expected uring buffer"),
        }

        match y.uring_buffer_id() {
            Some(_) => panic!("Expected non-uring buffer"),
            None => {}
        }
        drop(x);
        drop(y);

        // memory is back, able to allocate again
        let x = al.new_buffer(4096).unwrap();
        match x.uring_buffer_id() {
            Some(x) => assert_eq!(x, 1234),
            None => panic!("Expected uring buffer"),
        }
        drop(x);
        // Allocation for an object that is too big fails
        let x = al.new_buffer(40960).unwrap();
        match x.uring_buffer_id() {
            Some(_) => panic!("Expected non-uring buffer"),
            None => {}
        }
    }

    #[test]
    fn sqe_link_chain() {
        let allocator = Rc::new(UringBufferAllocator::new(65536));
        let mut ring = SleepableRing::new(4, "main", allocator).unwrap();
        let q = ring.submission_queue();
        let mut queue = q.borrow_mut();

        // enqueue three nops. The second is soft-linked to the third
        for i in 0..3 {
            queue.submissions.push_back(UringDescriptor {
                args: UringOpDescriptor::Nop,
                fd: -1,
                flags: if i == 1 {
                    SubmissionFlags::IO_LINK
                } else {
                    SubmissionFlags::empty()
                },
                user_data: 0,
            });
        }

        // the first nop is unlinked, so we're only expecting one SQE
        ring.submit_one_event(&mut queue.submissions);
        assert_eq!(1, ring.submit_sqes().unwrap());
        let mut wakers = Vec::new();
        assert_eq!(1, ring.consume_completion_queue(&mut wakers));

        // the following nops are linked, so we expect two submissions and completions
        ring.submit_one_event(&mut queue.submissions);
        assert_eq!(2, ring.submit_sqes().unwrap());
        let mut wakers = Vec::new();
        assert_eq!(2, ring.consume_completion_queue(&mut wakers));
    }

    #[test]
    #[should_panic(expected = "Unterminated SQE link chain")]
    fn unterminated_sqe_link_chain() {
        let allocator = Rc::new(UringBufferAllocator::new(65536));
        let mut ring = SleepableRing::new(2, "main", allocator).unwrap();
        let q = ring.submission_queue();
        let mut queue = q.borrow_mut();

        queue.submissions.push_back(UringDescriptor {
            args: UringOpDescriptor::Close,
            fd: -1,
            flags: SubmissionFlags::IO_LINK,
            user_data: 0,
        });

        // If the link chain points outside of the queue, we panic
        ring.submit_one_event(&mut queue.submissions);
    }

    #[test]
    #[should_panic(expected = "Link chain length (3) overflows submission queue bounds (2)")]
    fn sqe_link_chain_overflow() {
        let allocator = Rc::new(UringBufferAllocator::new(65536));
        let mut ring = SleepableRing::new(2, "main", allocator).unwrap();
        let q = ring.submission_queue();
        let mut queue = q.borrow_mut();

        for _ in 0..2 {
            queue.submissions.push_back(UringDescriptor {
                args: UringOpDescriptor::Close,
                fd: -1,
                flags: SubmissionFlags::IO_LINK,
                user_data: 0,
            });
        }

        queue.submissions.push_back(UringDescriptor {
            args: UringOpDescriptor::Close,
            fd: -1,
            flags: SubmissionFlags::empty(),
            user_data: 0,
        });

        // If the link chain is longer than the io_uring submission queue, we panic
        ring.submit_one_event(&mut queue.submissions);
    }
}<|MERGE_RESOLUTION|>--- conflicted
+++ resolved
@@ -16,11 +16,7 @@
     ffi::CStr,
     fmt,
     io,
-<<<<<<< HEAD
     io::{Error, ErrorKind, IoSlice},
-=======
-    io::{Error, ErrorKind},
->>>>>>> 3d3172a4
     os::unix::io::RawFd,
     ptr,
     rc::Rc,
@@ -30,29 +26,19 @@
 
 use crate::{
     free_list::{FreeList, Idx},
-<<<<<<< HEAD
-=======
     iou,
     iou::sqe::{FsyncFlags, SockAddrStorage, StatxFlags, StatxMode, SubmissionFlags, TimeoutFlags},
->>>>>>> 3d3172a4
     sys::{
         self,
         dma_buffer::{BufferStorage, DmaBuffer},
         DirectIO,
         IOBuffer,
         InnerSource,
-<<<<<<< HEAD
-        LinkStatus,
-=======
->>>>>>> 3d3172a4
         PollableStatus,
         Source,
         SourceType,
     },
-<<<<<<< HEAD
-=======
     uring_sys,
->>>>>>> 3d3172a4
     IoRequirements,
     Latency,
 };
@@ -450,9 +436,6 @@
         sqe.set_user_data(user_data);
         sqe.set_flags(op.flags);
     }
-<<<<<<< HEAD
-    sqe.set_user_data(user_data);
-=======
 }
 
 fn transmute_error(res: io::Result<u32>) -> io::Result<usize> {
@@ -469,7 +452,6 @@
                 x
             }
         })
->>>>>>> 3d3172a4
 }
 
 fn process_one_event<F>(
