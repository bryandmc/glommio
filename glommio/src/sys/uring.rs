--- conflicted
+++ resolved
@@ -30,16 +30,7 @@
     sys::{
         self,
         dma_buffer::{BufferStorage, DmaBuffer},
-<<<<<<< HEAD
-        DirectIO, IOBuffer, InnerSource, PollableStatus, Source, SourceType,
-=======
-        DirectIo,
-        InnerSource,
-        IoBuffer,
-        PollableStatus,
-        Source,
-        SourceType,
->>>>>>> 5af838e0
+        DirectIo, InnerSource, IoBuffer, PollableStatus, Source, SourceType,
     },
     uring_sys, IoRequirements, Latency,
 };
