--- conflicted
+++ resolved
@@ -9,19 +9,13 @@
     Local,
     Reactor,
 };
-<<<<<<< HEAD
-=======
 use nix::sys::socket::MsgFlags;
->>>>>>> 3d3172a4
 use std::{
     cell::Cell,
     io,
     os::unix::io::{AsRawFd, FromRawFd, RawFd},
     rc::{Rc, Weak},
-<<<<<<< HEAD
-=======
     time::Duration,
->>>>>>> 3d3172a4
 };
 
 const DEFAULT_BUFFER_SIZE: usize = 8192;
@@ -33,12 +27,9 @@
     pub(crate) reactor: Weak<Reactor>,
     pub(crate) socket: S,
 
-<<<<<<< HEAD
-=======
     pub(crate) write_timeout: Cell<Option<Duration>>,
     pub(crate) read_timeout: Cell<Option<Duration>>,
 
->>>>>>> 3d3172a4
     // you only live once, you've got no time to block! if this is set to true try a direct
     // non-blocking syscall otherwise schedule for sending later over the ring
     //
