--- conflicted
+++ resolved
@@ -5,10 +5,7 @@
 //
 //! This module provide glommio's networking support.
 use crate::sys;
-<<<<<<< HEAD
-=======
 use nix::sys::socket::MsgFlags;
->>>>>>> 3d3172a4
 use std::{io, os::unix::io::RawFd};
 
 fn yolo_accept(fd: RawFd) -> Option<io::Result<RawFd>> {
@@ -99,12 +96,10 @@
 mod tcp_socket;
 mod udp_socket;
 mod unix;
-<<<<<<< HEAD
+
 #[cfg(feature = "xdp")]
 pub mod xdp;
 
-=======
->>>>>>> 3d3172a4
 pub use self::{
     tcp_socket::{AcceptedTcpStream, TcpListener, TcpStream},
     udp_socket::UdpSocket,
