--- conflicted
+++ resolved
@@ -11,12 +11,7 @@
     ready,
     stream::{self, Stream},
 };
-<<<<<<< HEAD
-use iou::SockAddr;
-use nix::sys::socket::UnixAddr;
-=======
 use nix::sys::socket::{SockAddr, UnixAddr};
->>>>>>> 3d3172a4
 use pin_project_lite::pin_project;
 use socket2::{Domain, Socket, Type};
 use std::{
