// Unless explicitly stated otherwise all files in this repository are licensed under the
// MIT/Apache-2.0 License, at your convenience
//
// This product includes software developed at Datadog (https://www.datadoghq.com/). Copyright 2020 Datadog, Inc.
//
use core::fmt;
use core::future::Future;
use core::marker::PhantomData;
use core::mem;
use core::ptr::NonNull;
use core::sync::atomic::Ordering;

use crate::task::header::Header;
use crate::task::raw::RawTask;
use crate::task::state::*;
use crate::task::JoinHandle;

/// Creates a new local task.
///
/// This constructor returns a [`Task`] reference that runs the future and a [`JoinHandle`] that
/// awaits its result.
///
/// When run, the task polls `future`. When woken up, it gets scheduled for running by the
/// `schedule` function.
///
/// [`Task`]: struct.Task.html
/// [`JoinHandle`]: struct.JoinHandle.html
pub(crate) fn spawn_local<F, R, S>(future: F, schedule: S) -> (Task, JoinHandle<R>)
where
    F: Future<Output = R> + 'static,
    R: 'static,
    S: Fn(Task) + 'static,
{
    // Allocate large futures on the heap.
    let raw_task = if mem::size_of::<F>() >= 2048 {
        let future = alloc::boxed::Box::pin(future);
        RawTask::<_, R, S>::allocate(future, schedule)
    } else {
        RawTask::<_, R, S>::allocate(future, schedule)
    };

    let task = Task { raw_task };
    let handle = JoinHandle {
        raw_task,
        _marker: PhantomData,
    };
    (task, handle)
}

/// A task reference that runs its future.
///
/// At any moment in time, there is at most one [`Task`] reference associated with a particular
/// task. Running consumes the [`Task`] reference and polls its internal future. If the future is
/// still pending after getting polled, the [`Task`] reference simply won't exist until a [`Waker`]
/// notifies the task. If the future completes, its result becomes available to the [`JoinHandle`].
///
/// When a task is woken up, its [`Task`] reference is recreated and passed to the schedule
/// function. In most executors, scheduling simply pushes the [`Task`] reference into a queue of
/// runnable tasks.
///
/// If the [`Task`] reference is dropped without getting run, the task is automatically canceled.
/// When canceled, the task won't be scheduled again even if a [`Waker`] wakes it. It is possible
/// for the [`JoinHandle`] to cancel while the [`Task`] reference exists, in which case an attempt
/// to run the task won't do anything.
///
/// [`run()`]: struct.Task.html#method.run
/// [`JoinHandle`]: struct.JoinHandle.html
/// [`Task`]: struct.Task.html
/// [`Waker`]: https://doc.rust-lang.org/std/task/struct.Waker.html
pub struct Task {
    /// A pointer to the heap-allocated task.
    pub(crate) raw_task: NonNull<()>,
}

<<<<<<< HEAD
unsafe impl Send for Task {}

unsafe impl Sync for Task {}

impl Task {
=======
impl<T> Task<T> {
>>>>>>> 95efb85c
    /// Schedules the task.
    ///
    /// This is a convenience method that simply reschedules the task by passing it to its schedule
    /// function.
    ///
    /// If the task is canceled, this method won't do anything.
    pub fn schedule(self) {
        let ptr = self.raw_task.as_ptr();
        let header = ptr as *const Header;
        mem::forget(self);

        unsafe {
            ((*header).vtable.schedule)(ptr);
        }
    }

    /// Runs the task.
    ///
    /// Returns `true` if the task was woken while running, in which case it gets rescheduled at
    /// the end of this method invocation.
    ///
    /// This method polls the task's future. If the future completes, its result will become
    /// available to the [`JoinHandle`]. And if the future is still pending, the task will have to
    /// be woken up in order to be rescheduled and run again.
    ///
    /// If the task was canceled by a [`JoinHandle`] before it gets run, then this method won't do
    /// anything.
    ///
    /// It is possible that polling the future panics, in which case the panic will be propagated
    /// into the caller. It is advised that invocations of this method are wrapped inside
    /// [`catch_unwind`]. If a panic occurs, the task is automatically canceled.
    ///
    /// [`JoinHandle`]: struct.JoinHandle.html
    /// [`catch_unwind`]: https://doc.rust-lang.org/std/panic/fn.catch_unwind.html
    pub fn run(self) -> bool {
        let ptr = self.raw_task.as_ptr();
        let header = ptr as *const Header;
        mem::forget(self);

        unsafe { ((*header).vtable.run)(ptr) }
    }
}

impl Drop for Task {
    fn drop(&mut self) {
        let ptr = self.raw_task.as_ptr();
        let header = ptr as *const Header;

        unsafe {
            // Cancel the task.
            (*header).cancel();

            // Drop the future.
            ((*header).vtable.drop_future)(ptr);

            // Mark the task as unscheduled.
            let state = (*header).state.fetch_and(!SCHEDULED, Ordering::AcqRel);

            // Notify the awaiter that the future has been dropped.
            if state & AWAITER != 0 {
                (*header).notify(None);
            }

            // Drop the task reference.
            ((*header).vtable.drop_task)(ptr);
        }
    }
}

impl fmt::Debug for Task {
    fn fmt(&self, f: &mut fmt::Formatter<'_>) -> fmt::Result {
        let ptr = self.raw_task.as_ptr();
        let header = ptr as *const Header;

        f.debug_struct("Task")
            .field("header", unsafe { &(*header) })
            .finish()
    }
}<|MERGE_RESOLUTION|>--- conflicted
+++ resolved
@@ -72,15 +72,7 @@
     pub(crate) raw_task: NonNull<()>,
 }
 
-<<<<<<< HEAD
-unsafe impl Send for Task {}
-
-unsafe impl Sync for Task {}
-
 impl Task {
-=======
-impl<T> Task<T> {
->>>>>>> 95efb85c
     /// Schedules the task.
     ///
     /// This is a convenience method that simply reschedules the task by passing it to its schedule
