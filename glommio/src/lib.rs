--- conflicted
+++ resolved
@@ -245,11 +245,7 @@
 //!    That, however, would be a welcome addition.
 //!
 //!  - A recent kernel is no impediment, as long as a fully functional I/O uring
-<<<<<<< HEAD
-//!    is present. In fact, we require a kernel so recent that it doesn't event
-=======
 //!    is present. In fact, we require a kernel so recent that it doesn't even
->>>>>>> 3d3172a4
 //!    exist: operations like `mkdir, ftruncate`, etc which are not present in
 //!    today's (5.8) `io_uring` are simply synchronous and we'll live with the
 //!    pain in the hopes that Linux will eventually add support for them.
